/* eslint-disable @typescript-eslint/no-unsafe-argument */
/* eslint-disable @typescript-eslint/no-explicit-any */
/* eslint-disable @typescript-eslint/no-unused-vars */
/* eslint-disable @typescript-eslint/prefer-nullish-coalescing */
/* eslint-disable @typescript-eslint/naming-convention */
/* eslint-disable @typescript-eslint/no-unsafe-call */
/* eslint-disable @typescript-eslint/no-unsafe-assignment */
/* eslint-disable @typescript-eslint/no-unsafe-return */
/* eslint-disable @typescript-eslint/no-unsafe-member-access */
/* eslint-disable @typescript-eslint/no-shadow */
import type {
	ClientOAuth2Options,
	ClientOAuth2RequestObject,
	ClientOAuth2TokenData,
} from '@n8n/client-oauth2';
import { ClientOAuth2 } from '@n8n/client-oauth2';
import type {
	AxiosError,
	AxiosPromise,
	AxiosProxyConfig,
	AxiosRequestConfig,
	AxiosResponse,
	Method,
} from 'axios';
import axios from 'axios';
import crypto, { createHmac } from 'crypto';
import type { Request, Response } from 'express';
import FileType from 'file-type';
import FormData from 'form-data';
import { createReadStream } from 'fs';
import { access as fsAccess, writeFile as fsWriteFile } from 'fs/promises';
import { IncomingMessage, type IncomingHttpHeaders } from 'http';
import { Agent } from 'https';
import get from 'lodash/get';
import pick from 'lodash/pick';
import { extension, lookup } from 'mime-types';
import type {
	BinaryHelperFunctions,
	ConnectionTypes,
	ContextType,
	ExecutionError,
	FieldType,
	FileSystemHelperFunctions,
	FunctionsBase,
	GenericValue,
	IAdditionalCredentialOptions,
	IAllExecuteFunctions,
	IBinaryData,
	IContextObject,
	ICredentialDataDecryptedObject,
	ICredentialTestFunctions,
	ICredentialsExpressionResolveValues,
	IDataObject,
	IExecuteData,
	IExecuteFunctions,
	IExecuteResponsePromiseData,
	IExecuteSingleFunctions,
	IExecuteWorkflowInfo,
	IGetNodeParameterOptions,
	IHookFunctions,
	IHttpRequestOptions,
	ILoadOptionsFunctions,
	IN8nHttpFullResponse,
	IN8nHttpResponse,
	INode,
	INodeCredentialDescription,
	INodeCredentialsDetails,
	INodeExecutionData,
	INodeInputConfiguration,
	INodeOutputConfiguration,
	INodeProperties,
	INodePropertyCollection,
	INodePropertyOptions,
	INodeType,
	IOAuth2Options,
	IPairedItemData,
	IPollFunctions,
	IRunExecutionData,
	ISourceData,
	ITaskData,
	ITaskDataConnections,
	ITriggerFunctions,
	IWebhookData,
	IWebhookDescription,
	IWebhookFunctions,
	IWorkflowDataProxyAdditionalKeys,
	IWorkflowDataProxyData,
	IWorkflowExecuteAdditionalData,
	NodeExecutionWithMetadata,
	NodeHelperFunctions,
	NodeParameterValueType,
	PaginationOptions,
	RequestHelperFunctions,
	Workflow,
	WorkflowActivateMode,
	WorkflowExecuteMode,
} from 'n8n-workflow';
import {
	ExpressionError,
	LoggerProxy as Logger,
	NodeApiError,
	NodeHelpers,
	NodeOperationError,
	NodeSSLError,
	OAuth2GrantType,
	WorkflowDataProxy,
	createDeferredPromise,
	deepCopy,
	fileTypeFromMimeType,
	getGlobalState,
	isObjectEmpty,
	isResourceMapperValue,
	validateFieldType,
	ExecutionBaseError,
	jsonParse,
} from 'n8n-workflow';
import type { Token } from 'oauth-1.0a';
import clientOAuth1 from 'oauth-1.0a';
import path from 'path';
import { stringify } from 'qs';
import type { OptionsWithUrl } from 'request';
import type { OptionsWithUri, RequestPromiseOptions } from 'request-promise-native';
import { Readable } from 'stream';
import url, { URL, URLSearchParams } from 'url';

import { BinaryDataService } from './BinaryData/BinaryData.service';
import {
	BINARY_DATA_STORAGE_PATH,
	BLOCK_FILE_ACCESS_TO_N8N_FILES,
	CONFIG_FILES,
	CUSTOM_EXTENSION_ENV,
	HTTP_REQUEST_NODE_TYPE,
	PLACEHOLDER_EMPTY_EXECUTION_ID,
	RESTRICT_FILE_ACCESS_TO,
	UM_EMAIL_TEMPLATES_INVITE,
	UM_EMAIL_TEMPLATES_PWRESET,
} from './Constants';
import { extractValue } from './ExtractValue';
import type { ExtendedValidationResult, IResponseError } from './Interfaces';
import { getClientCredentialsToken } from './OAuth2Helper';
import {
	getAllWorkflowExecutionMetadata,
	getWorkflowExecutionMetadata,
	setAllWorkflowExecutionMetadata,
	setWorkflowExecutionMetadata,
} from './WorkflowExecutionMetadata';
import { getSecretsProxy } from './Secrets';
import Container from 'typedi';
import type { BinaryData } from './BinaryData/types';
import merge from 'lodash/merge';
import { InstanceSettings } from './InstanceSettings';

axios.defaults.timeout = 300000;
// Prevent axios from adding x-form-www-urlencoded headers by default
axios.defaults.headers.post = {};
axios.defaults.headers.put = {};
axios.defaults.headers.patch = {};
axios.defaults.paramsSerializer = (params) => {
	if (params instanceof URLSearchParams) {
		return params.toString();
	}
	return stringify(params, { arrayFormat: 'indices' });
};

const pushFormDataValue = (form: FormData, key: string, value: any) => {
	if (value?.hasOwnProperty('value') && value.hasOwnProperty('options')) {
		form.append(key, value.value, value.options);
	} else {
		form.append(key, value);
	}
};

const createFormDataObject = (data: Record<string, unknown>) => {
	const formData = new FormData();
	const keys = Object.keys(data);
	keys.forEach((key) => {
		const formField = data[key];

		if (formField instanceof Array) {
			formField.forEach((item) => {
				pushFormDataValue(formData, key, item);
			});
		} else {
			pushFormDataValue(formData, key, formField);
		}
	});
	return formData;
};
function searchForHeader(headers: IDataObject, headerName: string) {
	if (headers === undefined) {
		return undefined;
	}

	const headerNames = Object.keys(headers);
	headerName = headerName.toLowerCase();
	return headerNames.find((thisHeader) => thisHeader.toLowerCase() === headerName);
}

async function generateContentLengthHeader(formData: FormData, headers: IDataObject) {
	if (!formData?.getLength) {
		return;
	}
	try {
		const length = await new Promise((res, rej) => {
			formData.getLength((error: Error | null, length: number) => {
				if (error) {
					rej(error);
					return;
				}
				res(length);
			});
		});
		headers = Object.assign(headers, {
			'content-length': length,
		});
	} catch (error) {
		Logger.error('Unable to calculate form data length', { error });
	}
}

async function parseRequestObject(requestObject: IDataObject) {
	// This function is a temporary implementation
	// That translates all http requests done via
	// the request library to axios directly
	// We are not using n8n's interface as it would
	// an unnecessary step, considering the `request`
	// helper can be deprecated and removed.
	const axiosConfig: AxiosRequestConfig = {};

	if (requestObject.headers !== undefined) {
		axiosConfig.headers = requestObject.headers as string;
	}

	// Let's start parsing the hardest part, which is the request body.
	// The process here is as following?
	// - Check if we have a `content-type` header. If this was set,
	//   we will follow
	// - Check if the `form` property was set. If yes, then it's x-www-form-urlencoded
	// - Check if the `formData` property exists. If yes, then it's multipart/form-data
	// - Lastly, we should have a regular `body` that is probably a JSON.

	const contentTypeHeaderKeyName =
		axiosConfig.headers &&
		Object.keys(axiosConfig.headers).find(
			(headerName) => headerName.toLowerCase() === 'content-type',
		);
	const contentType =
		contentTypeHeaderKeyName &&
		(axiosConfig.headers[contentTypeHeaderKeyName] as string | undefined);
	if (contentType === 'application/x-www-form-urlencoded' && requestObject.formData === undefined) {
		// there are nodes incorrectly created, informing the content type header
		// and also using formData. Request lib takes precedence for the formData.
		// We will do the same.
		// Merge body and form properties.
		if (typeof requestObject.body === 'string') {
			axiosConfig.data = requestObject.body;
		} else {
			const allData = Object.assign(requestObject.body || {}, requestObject.form || {}) as Record<
				string,
				string
			>;
			if (requestObject.useQuerystring === true) {
				axiosConfig.data = stringify(allData, { arrayFormat: 'repeat' });
			} else {
				axiosConfig.data = stringify(allData);
			}
		}
	} else if (contentType && contentType.includes('multipart/form-data') !== false) {
		if (requestObject.formData !== undefined && requestObject.formData instanceof FormData) {
			axiosConfig.data = requestObject.formData;
		} else {
			const allData: Partial<FormData> = {
				...(requestObject.body as object | undefined),
				...(requestObject.formData as object | undefined),
			};

			axiosConfig.data = createFormDataObject(allData);
		}
		// replace the existing header with a new one that
		// contains the boundary property.
		delete axiosConfig.headers[contentTypeHeaderKeyName];
		const headers = axiosConfig.data.getHeaders();
		axiosConfig.headers = Object.assign(axiosConfig.headers || {}, headers);
		await generateContentLengthHeader(axiosConfig.data, axiosConfig.headers);
	} else {
		// When using the `form` property it means the content should be x-www-form-urlencoded.
		if (requestObject.form !== undefined && requestObject.body === undefined) {
			// If we have only form
			axiosConfig.data =
				typeof requestObject.form === 'string'
					? stringify(requestObject.form, { format: 'RFC3986' })
					: stringify(requestObject.form).toString();
			if (axiosConfig.headers !== undefined) {
				const headerName = searchForHeader(axiosConfig.headers, 'content-type');
				if (headerName) {
					delete axiosConfig.headers[headerName];
				}
				axiosConfig.headers['Content-Type'] = 'application/x-www-form-urlencoded';
			} else {
				axiosConfig.headers = {
					'Content-Type': 'application/x-www-form-urlencoded',
				};
			}
		} else if (requestObject.formData !== undefined) {
			// remove any "content-type" that might exist.
			if (axiosConfig.headers !== undefined) {
				const headers = Object.keys(axiosConfig.headers);
				headers.forEach((header) =>
					header.toLowerCase() === 'content-type' ? delete axiosConfig.headers[header] : null,
				);
			}

			if (requestObject.formData instanceof FormData) {
				axiosConfig.data = requestObject.formData;
			} else {
				axiosConfig.data = createFormDataObject(requestObject.formData as Record<string, unknown>);
			}
			// Mix in headers as FormData creates the boundary.
			const headers = axiosConfig.data.getHeaders();
			axiosConfig.headers = Object.assign(axiosConfig.headers || {}, headers);
			await generateContentLengthHeader(axiosConfig.data, axiosConfig.headers);
		} else if (requestObject.body !== undefined) {
			// If we have body and possibly form
			if (requestObject.form !== undefined && requestObject.body) {
				// merge both objects when exist.
				requestObject.body = Object.assign(requestObject.body, requestObject.form);
			}
			axiosConfig.data = requestObject.body as FormData | GenericValue | GenericValue[];
		}
	}

	if (requestObject.uri !== undefined) {
		axiosConfig.url = requestObject.uri?.toString() as string;
	}

	if (requestObject.url !== undefined) {
		axiosConfig.url = requestObject.url?.toString() as string;
	}

	if (requestObject.baseURL !== undefined) {
		axiosConfig.baseURL = requestObject.baseURL?.toString() as string;
	}

	if (requestObject.method !== undefined) {
		axiosConfig.method = requestObject.method as Method;
	}

	if (requestObject.qs !== undefined && Object.keys(requestObject.qs as object).length > 0) {
		axiosConfig.params = requestObject.qs as IDataObject;
	}

	function hasArrayFormatOptions(
		arg: IDataObject,
	): arg is IDataObject & { qsStringifyOptions: { arrayFormat: 'repeat' | 'brackets' } } {
		if (
			typeof arg.qsStringifyOptions === 'object' &&
			arg.qsStringifyOptions !== null &&
			!Array.isArray(arg.qsStringifyOptions) &&
			'arrayFormat' in arg.qsStringifyOptions
		) {
			return true;
		}

		return false;
	}

	if (
		requestObject.useQuerystring === true ||
		(hasArrayFormatOptions(requestObject) &&
			requestObject.qsStringifyOptions.arrayFormat === 'repeat')
	) {
		axiosConfig.paramsSerializer = (params) => {
			return stringify(params, { arrayFormat: 'repeat' });
		};
	} else if (requestObject.useQuerystring === false) {
		axiosConfig.paramsSerializer = (params) => {
			return stringify(params, { arrayFormat: 'indices' });
		};
	}

	if (
		hasArrayFormatOptions(requestObject) &&
		requestObject.qsStringifyOptions.arrayFormat === 'brackets'
	) {
		axiosConfig.paramsSerializer = (params) => {
			return stringify(params, { arrayFormat: 'brackets' });
		};
	}

	if (requestObject.auth !== undefined) {
		// Check support for sendImmediately
		if ((requestObject.auth as IDataObject).bearer !== undefined) {
			axiosConfig.headers = Object.assign(axiosConfig.headers || {}, {
				// eslint-disable-next-line @typescript-eslint/restrict-template-expressions
				Authorization: `Bearer ${(requestObject.auth as IDataObject).bearer}`,
			});
		} else {
			const authObj = requestObject.auth as IDataObject;
			// Request accepts both user/username and pass/password
			axiosConfig.auth = {
				username: (authObj.user || authObj.username) as string,
				password: (authObj.password || authObj.pass) as string,
			};
		}
	}

	// Only set header if we have a body, otherwise it may fail
	if (requestObject.json === true) {
		// Add application/json headers - do not set charset as it breaks a lot of stuff
		// only add if no other accept headers was sent.
		const acceptHeaderExists =
			axiosConfig.headers === undefined
				? false
				: Object.keys(axiosConfig.headers)
						.map((headerKey) => headerKey.toLowerCase())
						.includes('accept');
		if (!acceptHeaderExists) {
			axiosConfig.headers = Object.assign(axiosConfig.headers || {}, {
				Accept: 'application/json',
			});
		}
	}
	if (requestObject.json === false || requestObject.json === undefined) {
		// Prevent json parsing
		axiosConfig.transformResponse = (res) => res;
	}

	// Axios will follow redirects by default, so we simply tell it otherwise if needed.
	if (
		requestObject.followRedirect === false &&
		((requestObject.method as string | undefined) || 'get').toLowerCase() === 'get'
	) {
		axiosConfig.maxRedirects = 0;
	}
	if (
		requestObject.followAllRedirects === false &&
		((requestObject.method as string | undefined) || 'get').toLowerCase() !== 'get'
	) {
		axiosConfig.maxRedirects = 0;
	}

	if (requestObject.rejectUnauthorized === false) {
		axiosConfig.httpsAgent = new Agent({
			rejectUnauthorized: false,
			secureOptions: crypto.constants.SSL_OP_LEGACY_SERVER_CONNECT,
		});
	}

	if (requestObject.timeout !== undefined) {
		axiosConfig.timeout = requestObject.timeout as number;
	}

	if (requestObject.proxy !== undefined) {
		// try our best to parse the url provided.
		if (typeof requestObject.proxy === 'string') {
			try {
				const url = new URL(requestObject.proxy);
				axiosConfig.proxy = {
					host: url.hostname,
					port: parseInt(url.port, 10),
					protocol: url.protocol,
				};
				if (!url.port) {
					// Sets port to a default if not informed
					if (url.protocol === 'http') {
						axiosConfig.proxy.port = 80;
					} else if (url.protocol === 'https') {
						axiosConfig.proxy.port = 443;
					}
				}
				if (url.username || url.password) {
					axiosConfig.proxy.auth = {
						username: url.username,
						password: url.password,
					};
				}
			} catch (error) {
				// Not a valid URL. We will try to simply parse stuff
				// such as user:pass@host:port without protocol (we'll assume http)
				if (requestObject.proxy.includes('@')) {
					const [userpass, hostport] = requestObject.proxy.split('@');
					const [username, password] = userpass.split(':');
					const [hostname, port] = hostport.split(':');
					axiosConfig.proxy = {
						host: hostname,
						port: parseInt(port, 10),
						protocol: 'http',
						auth: {
							username,
							password,
						},
					};
				} else if (requestObject.proxy.includes(':')) {
					const [hostname, port] = requestObject.proxy.split(':');
					axiosConfig.proxy = {
						host: hostname,
						port: parseInt(port, 10),
						protocol: 'http',
					};
				} else {
					axiosConfig.proxy = {
						host: requestObject.proxy,
						port: 80,
						protocol: 'http',
					};
				}
			}
		} else {
			axiosConfig.proxy = requestObject.proxy as AxiosProxyConfig;
		}
	}

	if (requestObject.useStream) {
		axiosConfig.responseType = 'stream';
	} else if (requestObject.encoding === null) {
		// When downloading files, return an arrayBuffer.
		axiosConfig.responseType = 'arraybuffer';
	}

	// If we don't set an accept header
	// Axios forces "application/json, text/plan, */*"
	// Which causes some nodes like NextCloud to break
	// as the service returns XML unless requested otherwise.
	const allHeaders = axiosConfig.headers ? Object.keys(axiosConfig.headers) : [];
	if (!allHeaders.some((headerKey) => headerKey.toLowerCase() === 'accept')) {
		axiosConfig.headers = Object.assign(axiosConfig.headers || {}, { accept: '*/*' });
	}
	if (
		requestObject.json !== false &&
		axiosConfig.data !== undefined &&
		axiosConfig.data !== '' &&
		!(axiosConfig.data instanceof Buffer) &&
		!allHeaders.some((headerKey) => headerKey.toLowerCase() === 'content-type')
	) {
		// Use default header for application/json
		// If we don't specify this here, axios will add
		// application/json; charset=utf-8
		// and this breaks a lot of stuff
		axiosConfig.headers = Object.assign(axiosConfig.headers || {}, {
			'content-type': 'application/json',
		});
	}

	if (requestObject.simple === false) {
		axiosConfig.validateStatus = () => true;
	}

	/**
	 * Missing properties:
	 * encoding (need testing)
	 * gzip (ignored - default already works)
	 * resolveWithFullResponse (implemented elsewhere)
	 */
	return axiosConfig;
}

function digestAuthAxiosConfig(
	axiosConfig: AxiosRequestConfig,
	response: AxiosResponse,
	auth: AxiosRequestConfig['auth'],
): AxiosRequestConfig {
	const authDetails = response.headers['www-authenticate']
		.split(',')
		.map((v: string) => v.split('='));
	if (authDetails) {
		const nonceCount = '000000001';
		const cnonce = crypto.randomBytes(24).toString('hex');
		const realm: string = authDetails
			.find((el: any) => el[0].toLowerCase().indexOf('realm') > -1)[1]
			.replace(/"/g, '');
		// If authDetails does not have opaque, we should not add it to authorization.
		const opaqueKV = authDetails.find((el: any) => el[0].toLowerCase().indexOf('opaque') > -1);
		const opaque: string = opaqueKV ? opaqueKV[1].replace(/"/g, '') : undefined;
		const nonce: string = authDetails
			.find((el: any) => el[0].toLowerCase().indexOf('nonce') > -1)[1]
			.replace(/"/g, '');
		const ha1 = crypto
			.createHash('md5')
			.update(`${auth?.username as string}:${realm}:${auth?.password as string}`)
			.digest('hex');
		const urlURL = new url.URL(axios.getUri(axiosConfig));
		const path = urlURL.pathname + urlURL.search;
		const ha2 = crypto
			.createHash('md5')
			.update(`${axiosConfig.method ?? 'GET'}:${path}`)
			.digest('hex');
		const response = crypto
			.createHash('md5')
			.update(`${ha1}:${nonce}:${nonceCount}:${cnonce}:auth:${ha2}`)
			.digest('hex');
		let authorization =
			`Digest username="${auth?.username as string}",realm="${realm}",` +
			`nonce="${nonce}",uri="${path}",qop="auth",algorithm="MD5",` +
			`response="${response}",nc="${nonceCount}",cnonce="${cnonce}"`;
		// Only when opaque exists, add it to authorization.
		if (opaque) {
			authorization += `,opaque="${opaque}"`;
		}
		if (axiosConfig.headers) {
			axiosConfig.headers.authorization = authorization;
		} else {
			axiosConfig.headers = { authorization };
		}
	}
	return axiosConfig;
}

type ConfigObject = {
	auth?: { sendImmediately: boolean };
	resolveWithFullResponse?: boolean;
	simple?: boolean;
};

interface IContentType {
	type: string;
	parameters: {
		charset: string;
		[key: string]: string;
	};
}

interface IContentDisposition {
	type: string;
	filename?: string;
}

function parseHeaderParameters(parameters: string[]): Record<string, string> {
	return parameters.reduce(
		(acc, param) => {
			const [key, value] = param.split('=');
			acc[key.toLowerCase().trim()] = decodeURIComponent(value);
			return acc;
		},
		{} as Record<string, string>,
	);
}

function parseContentType(contentType?: string): IContentType | null {
	if (!contentType) {
		return null;
	}

	const [type, ...parameters] = contentType.split(';');

	return {
		type: type.toLowerCase(),
		parameters: { charset: 'utf-8', ...parseHeaderParameters(parameters) },
	};
}

function parseFileName(filename?: string): string | undefined {
	if (filename?.startsWith('"') && filename?.endsWith('"')) {
		return filename.slice(1, -1);
	}

	return filename;
}

// https://datatracker.ietf.org/doc/html/rfc5987
function parseFileNameStar(filename?: string): string | undefined {
	const [_encoding, _locale, content] = parseFileName(filename)?.split("'") ?? [];

	return content;
}

function parseContentDisposition(contentDisposition?: string): IContentDisposition | null {
	if (!contentDisposition) {
		return null;
	}

	// This is invalid syntax, but common
	// Example 'filename="example.png"' (instead of 'attachment; filename="example.png"')
	if (!contentDisposition.startsWith('attachment') && !contentDisposition.startsWith('inline')) {
		contentDisposition = `attachment; ${contentDisposition}`;
	}

	const [type, ...parameters] = contentDisposition.split(';');

	const parsedParameters = parseHeaderParameters(parameters);

	return {
		type,
		filename:
			parseFileNameStar(parsedParameters['filename*']) ?? parseFileName(parsedParameters.filename),
	};
}

export function parseIncomingMessage(message: IncomingMessage) {
	const contentType = parseContentType(message.headers['content-type']);
	if (contentType) {
		const { type, parameters } = contentType;
		message.contentType = type;
		message.encoding = parameters.charset.toLowerCase() as BufferEncoding;
	}

	const contentDisposition = parseContentDisposition(message.headers['content-disposition']);
	if (contentDisposition) {
		message.contentDisposition = contentDisposition;
	}
}

export async function proxyRequestToAxios(
	workflow: Workflow | undefined,
	additionalData: IWorkflowExecuteAdditionalData | undefined,
	node: INode | undefined,
	uriOrObject: string | object,
	options?: object,
): Promise<any> {
	let axiosConfig: AxiosRequestConfig = {
		maxBodyLength: Infinity,
		maxContentLength: Infinity,
	};
	let configObject: ConfigObject;
	if (uriOrObject !== undefined && typeof uriOrObject === 'string') {
		axiosConfig.url = uriOrObject;
	}
	if (uriOrObject !== undefined && typeof uriOrObject === 'object') {
		configObject = uriOrObject;
	} else {
		configObject = options || {};
	}

	axiosConfig = Object.assign(axiosConfig, await parseRequestObject(configObject));

	Logger.debug(
		'Proxying request to axios',
		// {
		// 	originalConfig: configObject,
		// 	parsedConfig: axiosConfig,
		// }
	);

	let requestFn: () => AxiosPromise;
	if (configObject.auth?.sendImmediately === false) {
		// for digest-auth
		requestFn = async () => {
			try {
				return await axios(axiosConfig);
			} catch (error) {
				const { response } = error;
				if (response?.status !== 401 || !response.headers['www-authenticate']?.includes('nonce')) {
					throw error;
				}
				const { auth } = axiosConfig;
				delete axiosConfig.auth;
				axiosConfig = digestAuthAxiosConfig(axiosConfig, response, auth);
				return await axios(axiosConfig);
			}
		};
	} else {
		requestFn = async () => axios(axiosConfig);
	}

	try {
		const response = await requestFn();
		let body = response.data;
		if (body instanceof IncomingMessage && axiosConfig.responseType === 'stream') {
			parseIncomingMessage(body);
		} else if (body === '') {
			body = axiosConfig.responseType === 'arraybuffer' ? Buffer.alloc(0) : undefined;
		}
		await additionalData?.hooks?.executeHookFunctions('nodeFetchedData', [workflow?.id, node]);
		return configObject.resolveWithFullResponse
			? {
					body,
					headers: response.headers,
					statusCode: response.status,
					statusMessage: response.statusText,
					request: response.request,
			  }
			: body;
	} catch (error) {
		const { config, response } = error;

		// Axios hydrates the original error with more data. We extract them.
		// https://github.com/axios/axios/blob/master/lib/core/enhanceError.js
		// Note: `code` is ignored as it's an expected part of the errorData.
		if (error.isAxiosError) {
			error.config = error.request = undefined;
			error.options = pick(config ?? {}, ['url', 'method', 'data', 'headers']);
			if (response) {
				Logger.debug('Request proxied to Axios failed', { status: response.status });
				let responseData = response.data;

				if (Buffer.isBuffer(responseData) || responseData instanceof Readable) {
					responseData = await Container.get(BinaryDataService)
						.toBuffer(responseData)
						.then((buffer) => buffer.toString('utf-8'));
				}

				if (configObject.simple === false) {
					if (configObject.resolveWithFullResponse) {
						return {
							body: responseData,
							headers: response.headers,
							statusCode: response.status,
							statusMessage: response.statusText,
						};
					} else {
						return responseData;
					}
				}

				error.message = `${response.status as number} - ${JSON.stringify(responseData)}`;
				throw Object.assign(error, {
					statusCode: response.status,
					error: responseData,
					response: pick(response, ['headers', 'status', 'statusText']),
				});
			} else if ('rejectUnauthorized' in configObject && error.code?.includes('CERT')) {
				throw new NodeSSLError(error);
			}
		}

		throw error;
	}
}

function convertN8nRequestToAxios(n8nRequest: IHttpRequestOptions): AxiosRequestConfig {
	// Destructure properties with the same name first.
	const { headers, method, timeout, auth, proxy, url } = n8nRequest;

	const axiosRequest: AxiosRequestConfig = {
		headers: headers ?? {},
		method,
		timeout,
		auth,
		proxy,
		url,
		maxBodyLength: Infinity,
		maxContentLength: Infinity,
	} as AxiosRequestConfig;

	axiosRequest.params = n8nRequest.qs;

	if (n8nRequest.baseURL !== undefined) {
		axiosRequest.baseURL = n8nRequest.baseURL;
	}

	if (n8nRequest.disableFollowRedirect === true) {
		axiosRequest.maxRedirects = 0;
	}

	if (n8nRequest.encoding !== undefined) {
		axiosRequest.responseType = n8nRequest.encoding;
	}

	if (n8nRequest.skipSslCertificateValidation === true) {
		axiosRequest.httpsAgent = new Agent({
			rejectUnauthorized: false,
		});
	}

	if (n8nRequest.arrayFormat !== undefined) {
		axiosRequest.paramsSerializer = (params) => {
			return stringify(params, { arrayFormat: n8nRequest.arrayFormat });
		};
	}

	const { body } = n8nRequest;
	if (body) {
		// Let's add some useful header standards here.
		const existingContentTypeHeaderKey = searchForHeader(axiosRequest.headers, 'content-type');
		if (existingContentTypeHeaderKey === undefined) {
			axiosRequest.headers = axiosRequest.headers || {};
			// We are only setting content type headers if the user did
			// not set it already manually. We're not overriding, even if it's wrong.
			if (body instanceof FormData) {
				axiosRequest.headers = {
					...axiosRequest.headers,
					...body.getHeaders(),
				};
			} else if (body instanceof URLSearchParams) {
				axiosRequest.headers['Content-Type'] = 'application/x-www-form-urlencoded';
			}
		} else if (
			axiosRequest.headers[existingContentTypeHeaderKey] === 'application/x-www-form-urlencoded'
		) {
			axiosRequest.data = new URLSearchParams(n8nRequest.body as Record<string, string>);
		}
		// if there is a body and it's empty (does not have properties),
		// make sure not to send anything in it as some services fail when
		// sending GET request with empty body.
		if (typeof body === 'string' || (typeof body === 'object' && !isObjectEmpty(body))) {
			axiosRequest.data = body;
		}
	}

	if (n8nRequest.json) {
		const key = searchForHeader(axiosRequest.headers, 'accept');
		// If key exists, then the user has set both accept
		// header and the json flag. Header should take precedence.
		if (!key) {
			axiosRequest.headers.Accept = 'application/json';
		}
	}

	const userAgentHeader = searchForHeader(axiosRequest.headers, 'user-agent');
	// If key exists, then the user has set both accept
	// header and the json flag. Header should take precedence.
	if (!userAgentHeader) {
		axiosRequest.headers['User-Agent'] = 'n8n';
	}

	if (n8nRequest.ignoreHttpStatusErrors) {
		axiosRequest.validateStatus = () => true;
	}

	return axiosRequest;
}

async function httpRequest(
	requestOptions: IHttpRequestOptions,
): Promise<IN8nHttpFullResponse | IN8nHttpResponse> {
	let axiosRequest = convertN8nRequestToAxios(requestOptions);
	if (
		axiosRequest.data === undefined ||
		(axiosRequest.method !== undefined && axiosRequest.method.toUpperCase() === 'GET')
	) {
		delete axiosRequest.data;
	}
	let result: AxiosResponse<any>;
	try {
		result = await axios(axiosRequest);
	} catch (error) {
		if (requestOptions.auth?.sendImmediately === false) {
			const { response } = error;
			if (response?.status !== 401 || !response.headers['www-authenticate']?.includes('nonce')) {
				throw error;
			}

			const { auth } = axiosRequest;
			delete axiosRequest.auth;
			axiosRequest = digestAuthAxiosConfig(axiosRequest, response, auth);
			result = await axios(axiosRequest);
		}
		throw error;
	}

	if (requestOptions.returnFullResponse) {
		return {
			body: result.data,
			headers: result.headers,
			statusCode: result.status,
			statusMessage: result.statusText,
		};
	}

	return result.data;
}

export function getBinaryPath(binaryDataId: string): string {
	return Container.get(BinaryDataService).getPath(binaryDataId);
}

/**
 * Returns binary file metadata
 */
export async function getBinaryMetadata(binaryDataId: string): Promise<BinaryData.Metadata> {
	return Container.get(BinaryDataService).getMetadata(binaryDataId);
}

/**
 * Returns binary file stream for piping
 */
export async function getBinaryStream(binaryDataId: string, chunkSize?: number): Promise<Readable> {
	return Container.get(BinaryDataService).getAsStream(binaryDataId, chunkSize);
}

export function assertBinaryData(
	inputData: ITaskDataConnections,
	node: INode,
	itemIndex: number,
	propertyName: string,
	inputIndex: number,
): IBinaryData {
	const binaryKeyData = inputData.main[inputIndex]![itemIndex]!.binary;
	if (binaryKeyData === undefined) {
		throw new NodeOperationError(node, 'No binary data exists on item!', {
			itemIndex,
		});
	}

	const binaryPropertyData = binaryKeyData[propertyName];
	if (binaryPropertyData === undefined) {
		throw new NodeOperationError(node, `Item has no binary property called "${propertyName}"`, {
			itemIndex,
		});
	}

	return binaryPropertyData;
}

/**
 * Returns binary data buffer for given item index and property name.
 */
export async function getBinaryDataBuffer(
	inputData: ITaskDataConnections,
	itemIndex: number,
	propertyName: string,
	inputIndex: number,
): Promise<Buffer> {
	const binaryData = inputData.main[inputIndex]![itemIndex]!.binary![propertyName]!;
	return Container.get(BinaryDataService).getAsBuffer(binaryData);
}

/**
 * Store an incoming IBinaryData & related buffer using the configured binary data manager.
 *
 * @export
 * @param {IBinaryData} binaryData
 * @param {Buffer | Readable} bufferOrStream
 * @returns {Promise<IBinaryData>}
 */
export async function setBinaryDataBuffer(
	binaryData: IBinaryData,
	bufferOrStream: Buffer | Readable,
	workflowId: string,
	executionId: string,
): Promise<IBinaryData> {
	return Container.get(BinaryDataService).store(
		workflowId,
		executionId,
		bufferOrStream,
		binaryData,
	);
}

export async function copyBinaryFile(
	workflowId: string,
	executionId: string,
	filePath: string,
	fileName: string,
	mimeType?: string,
): Promise<IBinaryData> {
	let fileExtension: string | undefined;
	if (!mimeType) {
		// If no mime type is given figure it out

		if (filePath) {
			// Use file path to guess mime type
			const mimeTypeLookup = lookup(filePath);
			if (mimeTypeLookup) {
				mimeType = mimeTypeLookup;
			}
		}

		if (!mimeType) {
			// read the first bytes of the file to guess mime type
			const fileTypeData = await FileType.fromFile(filePath);
			if (fileTypeData) {
				mimeType = fileTypeData.mime;
				fileExtension = fileTypeData.ext;
			}
		}
	}

	if (!fileExtension && mimeType) {
		fileExtension = extension(mimeType) || undefined;
	}

	if (!mimeType) {
		// Fall back to text
		mimeType = 'text/plain';
	}

	const returnData: IBinaryData = {
		mimeType,
		fileType: fileTypeFromMimeType(mimeType),
		fileExtension,
		data: '',
	};

	if (fileName) {
		returnData.fileName = fileName;
	} else if (filePath) {
		returnData.fileName = path.parse(filePath).base;
	}

	return Container.get(BinaryDataService).copyBinaryFile(
		workflowId,
		executionId,
		returnData,
		filePath,
	);
}

/**
 * Takes a buffer and converts it into the format n8n uses. It encodes the binary data as
 * base64 and adds metadata.
 */
async function prepareBinaryData(
	binaryData: Buffer | Readable,
	executionId: string,
	workflowId: string,
	filePath?: string,
	mimeType?: string,
): Promise<IBinaryData> {
	let fileExtension: string | undefined;
	if (binaryData instanceof IncomingMessage) {
		if (!filePath) {
			try {
				const { responseUrl } = binaryData;
				filePath =
					binaryData.contentDisposition?.filename ??
					((responseUrl && new URL(responseUrl).pathname) ?? binaryData.req?.path)?.slice(1);
			} catch {}
		}
		if (!mimeType) {
			mimeType = binaryData.contentType;
		}
	}

	if (!mimeType) {
		// If no mime type is given figure it out

		if (filePath) {
			// Use file path to guess mime type
			const mimeTypeLookup = lookup(filePath);
			if (mimeTypeLookup) {
				mimeType = mimeTypeLookup;
			}
		}

		if (!mimeType) {
			if (Buffer.isBuffer(binaryData)) {
				// Use buffer to guess mime type
				const fileTypeData = await FileType.fromBuffer(binaryData);
				if (fileTypeData) {
					mimeType = fileTypeData.mime;
					fileExtension = fileTypeData.ext;
				}
			} else if (binaryData instanceof IncomingMessage) {
				mimeType = binaryData.headers['content-type'];
			} else {
				// TODO: detect filetype from other kind of streams
			}
		}
	}

	if (!fileExtension && mimeType) {
		fileExtension = extension(mimeType) || undefined;
	}

	if (!mimeType) {
		// Fall back to text
		mimeType = 'text/plain';
	}

	const returnData: IBinaryData = {
		mimeType,
		fileType: fileTypeFromMimeType(mimeType),
		fileExtension,
		data: '',
	};

	if (filePath) {
		if (filePath.includes('?')) {
			// Remove maybe present query parameters
			filePath = filePath.split('?').shift();
		}

		const filePathParts = path.parse(filePath as string);

		if (filePathParts.dir !== '') {
			returnData.directory = filePathParts.dir;
		}
		returnData.fileName = filePathParts.base;

		// Remove the dot
		const fileExtension = filePathParts.ext.slice(1);
		if (fileExtension) {
			returnData.fileExtension = fileExtension;
		}
	}

	return setBinaryDataBuffer(returnData, binaryData, workflowId, executionId);
}

/**
 * Makes a request using OAuth data for authentication
 *
 * @param {(OptionsWithUri | RequestPromiseOptions)} requestOptions
 *
 */
export async function requestOAuth2(
	this: IAllExecuteFunctions,
	credentialsType: string,
	requestOptions: OptionsWithUri | RequestPromiseOptions | IHttpRequestOptions,
	node: INode,
	additionalData: IWorkflowExecuteAdditionalData,
	oAuth2Options?: IOAuth2Options,
	isN8nRequest = false,
) {
	const credentials = await this.getCredentials(credentialsType);

	// Only the OAuth2 with authorization code grant needs connection
	if (
		credentials.grantType === OAuth2GrantType.authorizationCode &&
		credentials.oauthTokenData === undefined
	) {
		throw new Error('OAuth credentials not connected!');
	}

	const oAuthClient = new ClientOAuth2({
		clientId: credentials.clientId as string,
		clientSecret: credentials.clientSecret as string,
		accessTokenUri: credentials.accessTokenUrl as string,
		scopes: (credentials.scope as string).split(' '),
		ignoreSSLIssues: credentials.ignoreSSLIssues as boolean,
	});

	let oauthTokenData = credentials.oauthTokenData as ClientOAuth2TokenData;
	// if it's the first time using the credentials, get the access token and save it into the DB.
	if (
		credentials.grantType === OAuth2GrantType.clientCredentials &&
		(oauthTokenData === undefined || Object.keys(oauthTokenData).length === 0)
	) {
		const { data } = await getClientCredentialsToken(oAuthClient, credentials);
		// Find the credentials
		if (!node.credentials?.[credentialsType]) {
			throw new Error(
				`The node "${node.name}" does not have credentials of type "${credentialsType}"!`,
			);
		}

		const nodeCredentials = node.credentials[credentialsType];

		// Save the refreshed token
		await additionalData.credentialsHelper.updateCredentials(
			nodeCredentials,
			credentialsType,
			Object.assign(credentials, { oauthTokenData: data }),
		);

		oauthTokenData = data;
	}

	const accessToken =
		get(oauthTokenData, oAuth2Options?.property as string) || oauthTokenData.accessToken;
	const refreshToken = oauthTokenData.refreshToken;
	const token = oAuthClient.createToken(
		{
			...oauthTokenData,
			...(accessToken ? { access_token: accessToken } : {}),
			...(refreshToken ? { refresh_token: refreshToken } : {}),
		},
		oAuth2Options?.tokenType || oauthTokenData.tokenType,
	);

	(requestOptions as OptionsWithUri).rejectUnauthorized = !credentials.ignoreSSLIssues;

	// Signs the request by adding authorization headers or query parameters depending
	// on the token-type used.
	const newRequestOptions = token.sign(requestOptions as ClientOAuth2RequestObject);
	const newRequestHeaders = (newRequestOptions.headers = newRequestOptions.headers ?? {});
	// If keep bearer is false remove the it from the authorization header
	if (oAuth2Options?.keepBearer === false && typeof newRequestHeaders.Authorization === 'string') {
		newRequestHeaders.Authorization = newRequestHeaders.Authorization.split(' ')[1];
	}
	if (oAuth2Options?.keyToIncludeInAccessTokenHeader) {
		Object.assign(newRequestHeaders, {
			[oAuth2Options.keyToIncludeInAccessTokenHeader]: token.accessToken,
		});
	}
	if (isN8nRequest) {
		return this.helpers.httpRequest(newRequestOptions).catch(async (error: AxiosError) => {
			if (error.response?.status === 401) {
				Logger.debug(
					`OAuth2 token for "${credentialsType}" used by node "${node.name}" expired. Should revalidate.`,
				);
				const tokenRefreshOptions: IDataObject = {};
				if (oAuth2Options?.includeCredentialsOnRefreshOnBody) {
					const body: IDataObject = {
						client_id: credentials.clientId as string,
						...(credentials.grantType === 'authorizationCode' && {
							client_secret: credentials.clientSecret as string,
						}),
					};
					tokenRefreshOptions.body = body;
					tokenRefreshOptions.headers = {
						Authorization: '',
					};
				}

				let newToken;

				Logger.debug(
					`OAuth2 token for "${credentialsType}" used by node "${node.name}" has been renewed.`,
				);
				// if it's OAuth2 with client credentials grant type, get a new token
				// instead of refreshing it.
				if (OAuth2GrantType.clientCredentials === credentials.grantType) {
					newToken = await getClientCredentialsToken(token.client, credentials);
				} else {
					newToken = await token.refresh(tokenRefreshOptions as unknown as ClientOAuth2Options);
				}

				Logger.debug(
					`OAuth2 token for "${credentialsType}" used by node "${node.name}" has been renewed.`,
				);

				credentials.oauthTokenData = newToken.data;
				// Find the credentials
				if (!node.credentials?.[credentialsType]) {
					throw new Error(
						`The node "${node.name}" does not have credentials of type "${credentialsType}"!`,
					);
				}
				const nodeCredentials = node.credentials[credentialsType];
				await additionalData.credentialsHelper.updateCredentials(
					nodeCredentials,
					credentialsType,
					credentials,
				);
				const refreshedRequestOption = newToken.sign(requestOptions as ClientOAuth2RequestObject);

				if (oAuth2Options?.keyToIncludeInAccessTokenHeader) {
					Object.assign(newRequestHeaders, {
						[oAuth2Options.keyToIncludeInAccessTokenHeader]: token.accessToken,
					});
				}

				return this.helpers.httpRequest(refreshedRequestOption);
			}
			throw error;
		});
	}
	const tokenExpiredStatusCode =
		oAuth2Options?.tokenExpiredStatusCode === undefined
			? 401
			: oAuth2Options?.tokenExpiredStatusCode;

	return this.helpers
		.request(newRequestOptions)
		.then((response) => {
			const requestOptions = newRequestOptions as any;
			if (
				requestOptions.resolveWithFullResponse === true &&
				requestOptions.simple === false &&
				response.statusCode === tokenExpiredStatusCode
			) {
				throw response;
			}
			return response;
		})
		.catch(async (error: IResponseError) => {
			if (error.statusCode === tokenExpiredStatusCode) {
				// Token is probably not valid anymore. So try refresh it.
				const tokenRefreshOptions: IDataObject = {};
				if (oAuth2Options?.includeCredentialsOnRefreshOnBody) {
					const body: IDataObject = {
						client_id: credentials.clientId,
						client_secret: credentials.clientSecret,
					};
					tokenRefreshOptions.body = body;
					// Override authorization property so the credentials are not included in it
					tokenRefreshOptions.headers = {
						Authorization: '',
					};
				}
				Logger.debug(
					`OAuth2 token for "${credentialsType}" used by node "${node.name}" expired. Should revalidate.`,
				);

				let newToken;

				// if it's OAuth2 with client credentials grant type, get a new token
				// instead of refreshing it.
				if (OAuth2GrantType.clientCredentials === credentials.grantType) {
					newToken = await getClientCredentialsToken(token.client, credentials);
				} else {
					newToken = await token.refresh(tokenRefreshOptions as unknown as ClientOAuth2Options);
				}
				Logger.debug(
					`OAuth2 token for "${credentialsType}" used by node "${node.name}" has been renewed.`,
				);

				credentials.oauthTokenData = newToken.data;

				// Find the credentials
				if (!node.credentials?.[credentialsType]) {
					throw new Error(
						`The node "${node.name}" does not have credentials of type "${credentialsType}"!`,
					);
				}
				const nodeCredentials = node.credentials[credentialsType];

				// Save the refreshed token
				await additionalData.credentialsHelper.updateCredentials(
					nodeCredentials,
					credentialsType,
					credentials as unknown as ICredentialDataDecryptedObject,
				);

				Logger.debug(
					`OAuth2 token for "${credentialsType}" used by node "${node.name}" has been saved to database successfully.`,
				);

				// Make the request again with the new token
				const newRequestOptions = newToken.sign(requestOptions as ClientOAuth2RequestObject);
				newRequestOptions.headers = newRequestOptions.headers ?? {};

				if (oAuth2Options?.keyToIncludeInAccessTokenHeader) {
					Object.assign(newRequestOptions.headers, {
						[oAuth2Options.keyToIncludeInAccessTokenHeader]: token.accessToken,
					});
				}

				return this.helpers.request(newRequestOptions);
			}

			// Unknown error so simply throw it
			throw error;
		});
}

/**
 * Makes a request using OAuth1 data for authentication
 */
export async function requestOAuth1(
	this: IAllExecuteFunctions,
	credentialsType: string,
	requestOptions: OptionsWithUrl | OptionsWithUri | RequestPromiseOptions | IHttpRequestOptions,
	isN8nRequest = false,
) {
	const credentials = await this.getCredentials(credentialsType);

	if (credentials === undefined) {
		throw new Error('No credentials were returned!');
	}

	if (credentials.oauthTokenData === undefined) {
		throw new Error('OAuth credentials not connected!');
	}

	const oauth = new clientOAuth1({
		consumer: {
			key: credentials.consumerKey as string,
			secret: credentials.consumerSecret as string,
		},
		signature_method: credentials.signatureMethod as string,
		hash_function(base, key) {
			let algorithm: string;
			switch (credentials.signatureMethod) {
				case 'HMAC-SHA256':
					algorithm = 'sha256';
					break;
				case 'HMAC-SHA512':
					algorithm = 'sha512';
					break;
				default:
					algorithm = 'sha1';
					break;
			}
			return createHmac(algorithm, key).update(base).digest('base64');
		},
	});

	const oauthTokenData = credentials.oauthTokenData as IDataObject;

	const token: Token = {
		key: oauthTokenData.oauth_token as string,
		secret: oauthTokenData.oauth_token_secret as string,
	};

	// @ts-expect-error @TECH_DEBT: Remove request library
	requestOptions.data = { ...requestOptions.qs, ...requestOptions.form };

	// Fixes issue that OAuth1 library only works with "url" property and not with "uri"
	// @ts-expect-error @TECH_DEBT: Remove request library
	if (requestOptions.uri && !requestOptions.url) {
		// @ts-expect-error @TECH_DEBT: Remove request library
		requestOptions.url = requestOptions.uri;
		// @ts-expect-error @TECH_DEBT: Remove request library
		delete requestOptions.uri;
	}

	requestOptions.headers = oauth.toHeader(
		oauth.authorize(requestOptions as unknown as clientOAuth1.RequestOptions, token),
	);
	if (isN8nRequest) {
		return this.helpers.httpRequest(requestOptions as IHttpRequestOptions);
	}

	return this.helpers.request(requestOptions).catch(async (error: IResponseError) => {
		// Unknown error so simply throw it
		throw error;
	});
}

export async function httpRequestWithAuthentication(
	this: IAllExecuteFunctions,
	credentialsType: string,
	requestOptions: IHttpRequestOptions,
	workflow: Workflow,
	node: INode,
	additionalData: IWorkflowExecuteAdditionalData,
	additionalCredentialOptions?: IAdditionalCredentialOptions,
) {
	let credentialsDecrypted: ICredentialDataDecryptedObject | undefined;
	try {
		const parentTypes = additionalData.credentialsHelper.getParentTypes(credentialsType);
		if (parentTypes.includes('oAuth1Api')) {
			return await requestOAuth1.call(this, credentialsType, requestOptions, true);
		}
		if (parentTypes.includes('oAuth2Api')) {
			return await requestOAuth2.call(
				this,
				credentialsType,
				requestOptions,
				node,
				additionalData,
				additionalCredentialOptions?.oauth2,
				true,
			);
		}

		if (additionalCredentialOptions?.credentialsDecrypted) {
			credentialsDecrypted = additionalCredentialOptions.credentialsDecrypted.data;
		} else {
			credentialsDecrypted = await this.getCredentials(credentialsType);
		}

		if (credentialsDecrypted === undefined) {
			throw new NodeOperationError(
				node,
				`Node "${node.name}" does not have any credentials of type "${credentialsType}" set!`,
				{ severity: 'warning' },
			);
		}

		const data = await additionalData.credentialsHelper.preAuthentication(
			{ helpers: this.helpers },
			credentialsDecrypted,
			credentialsType,
			node,
			false,
		);

		if (data) {
			// make the updated property in the credentials
			// available to the authenticate method
			Object.assign(credentialsDecrypted, data);
		}

		requestOptions = await additionalData.credentialsHelper.authenticate(
			credentialsDecrypted,
			credentialsType,
			requestOptions,
			workflow,
			node,
		);
		return await httpRequest(requestOptions);
	} catch (error) {
		// if there is a pre authorization method defined and
		// the method failed due to unauthorized request
		if (
			error.response?.status === 401 &&
			additionalData.credentialsHelper.preAuthentication !== undefined
		) {
			try {
				if (credentialsDecrypted !== undefined) {
					// try to refresh the credentials
					const data = await additionalData.credentialsHelper.preAuthentication(
						{ helpers: this.helpers },
						credentialsDecrypted,
						credentialsType,
						node,
						true,
					);

					if (data) {
						// make the updated property in the credentials
						// available to the authenticate method
						Object.assign(credentialsDecrypted, data);
					}

					requestOptions = await additionalData.credentialsHelper.authenticate(
						credentialsDecrypted,
						credentialsType,
						requestOptions,
						workflow,
						node,
					);
				}
				// retry the request
				return await httpRequest(requestOptions);
			} catch (error) {
				throw new NodeApiError(this.getNode(), error);
			}
		}

		throw new NodeApiError(this.getNode(), error);
	}
}

/**
 * Takes generic input data and brings it into the json format n8n uses.
 *
 * @param {(IDataObject | IDataObject[])} jsonData
 */
export function returnJsonArray(jsonData: IDataObject | IDataObject[]): INodeExecutionData[] {
	const returnData: INodeExecutionData[] = [];

	if (!Array.isArray(jsonData)) {
		jsonData = [jsonData];
	}

	jsonData.forEach((data: IDataObject & { json?: IDataObject }) => {
		if (data?.json) {
			// We already have the JSON key so avoid double wrapping
			returnData.push({ ...data, json: data.json });
		} else {
			returnData.push({ json: data });
		}
	});

	return returnData;
}

/**
 * Takes generic input data and brings it into the new json, pairedItem format n8n uses.
 * @param {(IPairedItemData)} itemData
 * @param {(INodeExecutionData[])} inputData
 */
export function constructExecutionMetaData(
	inputData: INodeExecutionData[],
	options: { itemData: IPairedItemData | IPairedItemData[] },
): NodeExecutionWithMetadata[] {
	const { itemData } = options;
	return inputData.map((data: INodeExecutionData) => {
		const { json, ...rest } = data;
		return { json, pairedItem: itemData, ...rest } as NodeExecutionWithMetadata;
	});
}

/**
 * Automatically put the objects under a 'json' key and don't error,
 * if some objects contain json/binary keys and others don't, throws error 'Inconsistent item format'
 *
 * @param {INodeExecutionData | INodeExecutionData[]} executionData
 */
export function normalizeItems(
	executionData: INodeExecutionData | INodeExecutionData[],
): INodeExecutionData[] {
	if (typeof executionData === 'object' && !Array.isArray(executionData)) {
		executionData = executionData.json ? [executionData] : [{ json: executionData as IDataObject }];
	}

	if (executionData.every((item) => typeof item === 'object' && 'json' in item))
		return executionData;

	if (executionData.some((item) => typeof item === 'object' && 'json' in item)) {
		throw new Error('Inconsistent item format');
	}

	if (executionData.every((item) => typeof item === 'object' && 'binary' in item)) {
		const normalizedItems: INodeExecutionData[] = [];
		executionData.forEach((item) => {
			const json = Object.keys(item).reduce((acc, key) => {
				if (key === 'binary') return acc;
				return { ...acc, [key]: item[key] };
			}, {});

			normalizedItems.push({
				json,
				binary: item.binary,
			});
		});
		return normalizedItems;
	}

	if (executionData.some((item) => typeof item === 'object' && 'binary' in item)) {
		throw new Error('Inconsistent item format');
	}

	return executionData.map((item) => {
		return { json: item };
	});
}

// TODO: Move up later
export async function requestWithAuthentication(
	this: IAllExecuteFunctions,
	credentialsType: string,
	requestOptions: OptionsWithUri | RequestPromiseOptions,
	workflow: Workflow,
	node: INode,
	additionalData: IWorkflowExecuteAdditionalData,
	additionalCredentialOptions?: IAdditionalCredentialOptions,
) {
	let credentialsDecrypted: ICredentialDataDecryptedObject | undefined;

	try {
		const parentTypes = additionalData.credentialsHelper.getParentTypes(credentialsType);

		if (credentialsType === 'oAuth1Api' || parentTypes.includes('oAuth1Api')) {
			return await requestOAuth1.call(this, credentialsType, requestOptions, false);
		}
		if (credentialsType === 'oAuth2Api' || parentTypes.includes('oAuth2Api')) {
			return await requestOAuth2.call(
				this,
				credentialsType,
				requestOptions,
				node,
				additionalData,
				additionalCredentialOptions?.oauth2,
				false,
			);
		}

		if (additionalCredentialOptions?.credentialsDecrypted) {
			credentialsDecrypted = additionalCredentialOptions.credentialsDecrypted.data;
		} else {
			credentialsDecrypted = await this.getCredentials(credentialsType);
		}

		if (credentialsDecrypted === undefined) {
			throw new NodeOperationError(
				node,
				`Node "${node.name}" does not have any credentials of type "${credentialsType}" set!`,
				{ severity: 'warning' },
			);
		}

		const data = await additionalData.credentialsHelper.preAuthentication(
			{ helpers: this.helpers },
			credentialsDecrypted,
			credentialsType,
			node,
			false,
		);

		if (data) {
			// make the updated property in the credentials
			// available to the authenticate method
			Object.assign(credentialsDecrypted, data);
		}

		requestOptions = await additionalData.credentialsHelper.authenticate(
			credentialsDecrypted,
			credentialsType,
			requestOptions as IHttpRequestOptions,
			workflow,
			node,
		);
		return await proxyRequestToAxios(workflow, additionalData, node, requestOptions as IDataObject);
	} catch (error) {
		try {
			if (credentialsDecrypted !== undefined) {
				// try to refresh the credentials
				const data = await additionalData.credentialsHelper.preAuthentication(
					{ helpers: this.helpers },
					credentialsDecrypted,
					credentialsType,
					node,
					true,
				);

				if (data) {
					// make the updated property in the credentials
					// available to the authenticate method
					Object.assign(credentialsDecrypted, data);
					requestOptions = await additionalData.credentialsHelper.authenticate(
						credentialsDecrypted,
						credentialsType,
						requestOptions as IHttpRequestOptions,
						workflow,
						node,
					);
					// retry the request
					return await proxyRequestToAxios(
						workflow,
						additionalData,
						node,
						requestOptions as IDataObject,
					);
				}
			}
			throw error;
		} catch (error) {
			throw new NodeApiError(this.getNode(), error);
		}
	}
}

/**
 * Returns the additional keys for Expressions and Function-Nodes
 *
 */
export function getAdditionalKeys(
	additionalData: IWorkflowExecuteAdditionalData,
	mode: WorkflowExecuteMode,
	runExecutionData: IRunExecutionData | null,
	options?: { secretsEnabled?: boolean },
): IWorkflowDataProxyAdditionalKeys {
	const executionId = additionalData.executionId || PLACEHOLDER_EMPTY_EXECUTION_ID;
	const resumeUrl = `${additionalData.webhookWaitingBaseUrl}/${executionId}`;
	return {
		$execution: {
			id: executionId,
			mode: mode === 'manual' ? 'test' : 'production',
			resumeUrl,
			customData: runExecutionData
				? {
						set(key: string, value: string): void {
							try {
								setWorkflowExecutionMetadata(runExecutionData, key, value);
							} catch (e) {
								if (mode === 'manual') {
									throw e;
								}
								Logger.verbose(e.message);
							}
						},
						setAll(obj: Record<string, string>): void {
							try {
								setAllWorkflowExecutionMetadata(runExecutionData, obj);
							} catch (e) {
								if (mode === 'manual') {
									throw e;
								}
								Logger.verbose(e.message);
							}
						},
						get(key: string): string {
							return getWorkflowExecutionMetadata(runExecutionData, key);
						},
						getAll(): Record<string, string> {
							return getAllWorkflowExecutionMetadata(runExecutionData);
						},
				  }
				: undefined,
		},
		$vars: additionalData.variables,
		$secrets: options?.secretsEnabled ? getSecretsProxy(additionalData) : undefined,

		// deprecated
		$executionId: executionId,
		$resumeWebhookUrl: resumeUrl,
	};
}

/**
 * Returns the requested decrypted credentials if the node has access to them.
 *
 * @param {Workflow} workflow Workflow which requests the data
 * @param {INode} node Node which request the data
 * @param {string} type The credential type to return
 */
export async function getCredentials(
	workflow: Workflow,
	node: INode,
	type: string,
	additionalData: IWorkflowExecuteAdditionalData,
	mode: WorkflowExecuteMode,
	runExecutionData?: IRunExecutionData | null,
	runIndex?: number,
	connectionInputData?: INodeExecutionData[],
	itemIndex?: number,
): Promise<ICredentialDataDecryptedObject> {
	// Get the NodeType as it has the information if the credentials are required
	const nodeType = workflow.nodeTypes.getByNameAndVersion(node.type, node.typeVersion);
	if (nodeType === undefined) {
		throw new NodeOperationError(
			node,
			`Node type "${node.type}" is not known so can not get credentials!`,
		);
	}

	// Hardcode for now for security reasons that only a single node can access
	// all credentials
	const fullAccess = [HTTP_REQUEST_NODE_TYPE].includes(node.type);

	let nodeCredentialDescription: INodeCredentialDescription | undefined;
	if (!fullAccess) {
		if (nodeType.description.credentials === undefined) {
			throw new NodeOperationError(
				node,
				`Node type "${node.type}" does not have any credentials defined!`,
				{ severity: 'warning' },
			);
		}

		nodeCredentialDescription = nodeType.description.credentials.find(
			(credentialTypeDescription) => credentialTypeDescription.name === type,
		);
		if (nodeCredentialDescription === undefined) {
			throw new NodeOperationError(
				node,
				`Node type "${node.type}" does not have any credentials of type "${type}" defined!`,
				{ severity: 'warning' },
			);
		}

		if (
			!NodeHelpers.displayParameter(
				additionalData.currentNodeParameters || node.parameters,
				nodeCredentialDescription,
				node,
				node.parameters,
			)
		) {
			// Credentials should not be displayed even if they would be defined
			throw new NodeOperationError(node, 'Credentials not found');
		}
	}

	// Check if node has any credentials defined
	if (!fullAccess && !node.credentials?.[type]) {
		// If none are defined check if the credentials are required or not

		if (nodeCredentialDescription?.required === true) {
			// Credentials are required so error
			if (!node.credentials) {
				throw new NodeOperationError(node, 'Node does not have any credentials set!', {
					severity: 'warning',
				});
			}
			if (!node.credentials[type]) {
				throw new NodeOperationError(
					node,
					`Node does not have any credentials set for "${type}"!`,
					{ severity: 'warning' },
				);
			}
		} else {
			// Credentials are not required
			throw new NodeOperationError(node, 'Node does not require credentials');
		}
	}

	if (fullAccess && !node.credentials?.[type]) {
		// Make sure that fullAccess nodes still behave like before that if they
		// request access to credentials that are currently not set it returns undefined
		throw new NodeOperationError(node, 'Credentials not found');
	}

	let expressionResolveValues: ICredentialsExpressionResolveValues | undefined;
	if (connectionInputData && runExecutionData && runIndex !== undefined) {
		expressionResolveValues = {
			connectionInputData,
			itemIndex: itemIndex || 0,
			node,
			runExecutionData,
			runIndex,
			workflow,
		} as ICredentialsExpressionResolveValues;
	}

	const nodeCredentials = node.credentials
		? node.credentials[type]
		: ({} as INodeCredentialsDetails);

	// TODO: solve using credentials via expression
	// if (name.charAt(0) === '=') {
	// 	// If the credential name is an expression resolve it
	// 	const additionalKeys = getAdditionalKeys(additionalData, mode);
	// 	name = workflow.expression.getParameterValue(
	// 		name,
	// 		runExecutionData || null,
	// 		runIndex || 0,
	// 		itemIndex || 0,
	// 		node.name,
	// 		connectionInputData || [],
	// 		mode,
	// 		additionalKeys,
	// 	) as string;
	// }

	const decryptedDataObject = await additionalData.credentialsHelper.getDecrypted(
		additionalData,
		nodeCredentials,
		type,
		mode,
		false,
		expressionResolveValues,
	);

	return decryptedDataObject;
}

/**
 * Clean up parameter data to make sure that only valid data gets returned
 * INFO: Currently only converts Luxon Dates as we know for sure it will not be breaking
 */
function cleanupParameterData(inputData: NodeParameterValueType): void {
	if (typeof inputData !== 'object' || inputData === null) {
		return;
	}

	if (Array.isArray(inputData)) {
		inputData.forEach((value) => cleanupParameterData(value as NodeParameterValueType));
		return;
	}

	if (typeof inputData === 'object') {
		Object.keys(inputData).forEach((key) => {
			if (typeof inputData[key as keyof typeof inputData] === 'object') {
				if (inputData[key as keyof typeof inputData]?.constructor.name === 'DateTime') {
					// Is a special luxon date so convert to string
					inputData[key as keyof typeof inputData] =
						inputData[key as keyof typeof inputData]?.toString();
				} else {
					cleanupParameterData(inputData[key as keyof typeof inputData]);
				}
			}
		});
	}
}

const validateResourceMapperValue = (
	parameterName: string,
	paramValues: { [key: string]: unknown },
	node: INode,
	skipRequiredCheck = false,
): ExtendedValidationResult => {
	const result: ExtendedValidationResult = { valid: true, newValue: paramValues };
	const paramNameParts = parameterName.split('.');
	if (paramNameParts.length !== 2) {
		return result;
	}
	const resourceMapperParamName = paramNameParts[0];
	const resourceMapperField = node.parameters[resourceMapperParamName];
	if (!resourceMapperField || !isResourceMapperValue(resourceMapperField)) {
		return result;
	}
	const schema = resourceMapperField.schema;
	const paramValueNames = Object.keys(paramValues);
	for (let i = 0; i < paramValueNames.length; i++) {
		const key = paramValueNames[i];
		const resolvedValue = paramValues[key];
		const schemaEntry = schema.find((s) => s.id === key);

		if (
			!skipRequiredCheck &&
			schemaEntry?.required === true &&
			schemaEntry.type !== 'boolean' &&
			!resolvedValue
		) {
			return {
				valid: false,
				errorMessage: `The value "${String(key)}" is required but not set`,
				fieldName: key,
			};
		}

		if (schemaEntry?.type) {
			const validationResult = validateFieldType(
				key,
				resolvedValue,
				schemaEntry.type,
				schemaEntry.options,
			);
			if (!validationResult.valid) {
				return { ...validationResult, fieldName: key };
			} else {
				// If it's valid, set the casted value
				paramValues[key] = validationResult.newValue;
			}
		}
	}
	return result;
};

const validateCollection = (
	node: INode,
	runIndex: number,
	itemIndex: number,
	propertyDescription: INodeProperties,
	parameterPath: string[],
	validationResult: ExtendedValidationResult,
): ExtendedValidationResult => {
	let nestedDescriptions: INodeProperties[] | undefined;

	if (propertyDescription.type === 'fixedCollection') {
		nestedDescriptions = (propertyDescription.options as INodePropertyCollection[]).find(
			(entry) => entry.name === parameterPath[1],
		)?.values;
	}

	if (propertyDescription.type === 'collection') {
		nestedDescriptions = propertyDescription.options as INodeProperties[];
	}

	if (!nestedDescriptions) {
		return validationResult;
	}

	const validationMap: {
		[key: string]: { type: FieldType; displayName: string; options?: INodePropertyOptions[] };
	} = {};

	for (const prop of nestedDescriptions) {
		if (!prop.validateType || prop.ignoreValidationDuringExecution) continue;

		validationMap[prop.name] = {
			type: prop.validateType,
			displayName: prop.displayName,
			options:
				prop.validateType === 'options' ? (prop.options as INodePropertyOptions[]) : undefined,
		};
	}

	if (!Object.keys(validationMap).length) {
		return validationResult;
	}

	for (const value of Array.isArray(validationResult.newValue)
		? (validationResult.newValue as IDataObject[])
		: [validationResult.newValue as IDataObject]) {
		for (const key of Object.keys(value)) {
			if (!validationMap[key]) continue;

			const fieldValidationResult = validateFieldType(
				key,
				value[key],
				validationMap[key].type,
				validationMap[key].options,
			);

			if (!fieldValidationResult.valid) {
				throw new ExpressionError(
					`Invalid input for field '${validationMap[key].displayName}' inside '${propertyDescription.displayName}' in [item ${itemIndex}]`,
					{
						description: fieldValidationResult.errorMessage,
						runIndex,
						itemIndex,
						nodeCause: node.name,
					},
				);
			}
			value[key] = fieldValidationResult.newValue;
		}
	}

	return validationResult;
};

export const validateValueAgainstSchema = (
	node: INode,
	nodeType: INodeType,
	parameterValue: string | number | boolean | object | null | undefined,
	parameterName: string,
	runIndex: number,
	itemIndex: number,
) => {
	const parameterPath = parameterName.split('.');

	const propertyDescription = nodeType.description.properties.find(
		(prop) =>
			parameterPath[0] === prop.name && NodeHelpers.displayParameter(node.parameters, prop, node),
	);

	if (!propertyDescription) {
		return parameterValue;
	}

	let validationResult: ExtendedValidationResult = { valid: true, newValue: parameterValue };

	if (
		parameterPath.length === 1 &&
		propertyDescription.validateType &&
		!propertyDescription.ignoreValidationDuringExecution
	) {
		validationResult = validateFieldType(
			parameterName,
			parameterValue,
			propertyDescription.validateType,
		);
	} else if (
		propertyDescription.type === 'resourceMapper' &&
		parameterPath[1] === 'value' &&
		typeof parameterValue === 'object'
	) {
		validationResult = validateResourceMapperValue(
			parameterName,
			parameterValue as { [key: string]: unknown },
			node,
			propertyDescription.typeOptions?.resourceMapper?.mode !== 'add',
		);
	} else if (['fixedCollection', 'collection'].includes(propertyDescription.type)) {
		validationResult = validateCollection(
			node,
			runIndex,
			itemIndex,
			propertyDescription,
			parameterPath,
			validationResult,
		);
	}

	if (!validationResult.valid) {
		throw new ExpressionError(
			`Invalid input for '${
				validationResult.fieldName
					? String(validationResult.fieldName)
					: propertyDescription.displayName
			}' [item ${itemIndex}]`,
			{
				description: validationResult.errorMessage,
				runIndex,
				itemIndex,
				nodeCause: node.name,
			},
		);
	}
	return validationResult.newValue;
};

/**
 * Returns the requested resolved (all expressions replaced) node parameters.
 *
 * @param {(IRunExecutionData | null)} runExecutionData
 */
export function getNodeParameter(
	workflow: Workflow,
	runExecutionData: IRunExecutionData | null,
	runIndex: number,
	connectionInputData: INodeExecutionData[],
	node: INode,
	parameterName: string,
	itemIndex: number,
	mode: WorkflowExecuteMode,
	additionalKeys: IWorkflowDataProxyAdditionalKeys,
	executeData?: IExecuteData,
	fallbackValue?: any,
	options?: IGetNodeParameterOptions,
): NodeParameterValueType | object {
	const nodeType = workflow.nodeTypes.getByNameAndVersion(node.type, node.typeVersion);
	if (nodeType === undefined) {
		throw new Error(`Node type "${node.type}" is not known so can not return parameter value!`);
	}

	const value = get(node.parameters, parameterName, fallbackValue);

	if (value === undefined) {
		throw new Error(`Could not get parameter "${parameterName}"!`);
	}

	if (options?.rawExpressions) {
		return value;
	}

	let returnData;

	try {
		returnData = workflow.expression.getParameterValue(
			value,
			runExecutionData,
			runIndex,
			itemIndex,
			node.name,
			connectionInputData,
			mode,
			additionalKeys,
			executeData,
			false,
			{},
			options?.contextNode?.name,
		);
		cleanupParameterData(returnData);
	} catch (e) {
		if (e instanceof ExpressionError && node.continueOnFail && node.type === 'n8n-nodes-base.set') {
			// https://linear.app/n8n/issue/PAY-684
			returnData = [{ name: undefined, value: undefined }];
		} else {
			if (e.context) e.context.parameter = parameterName;
			e.cause = value;
			throw e;
		}
	}

	// This is outside the try/catch because it throws errors with proper messages
	if (options?.extractValue) {
		returnData = extractValue(returnData, parameterName, node, nodeType);
	}

	// Validate parameter value if it has a schema defined(RMC) or validateType defined
	returnData = validateValueAgainstSchema(
		node,
		nodeType,
		returnData,
		parameterName,
		runIndex,
		itemIndex,
	);

	return returnData;
}

/**
 * Returns if execution should be continued even if there was an error.
 *
 */
export function continueOnFail(node: INode): boolean {
	const onError = get(node, 'onError', undefined);

	if (onError === undefined) {
		return get(node, 'continueOnFail', false);
	}

	return ['continueRegularOutput', 'continueErrorOutput'].includes(onError);
}

/**
 * Returns the webhook URL of the webhook with the given name
 *
 */
export function getNodeWebhookUrl(
	name: string,
	workflow: Workflow,
	node: INode,
	additionalData: IWorkflowExecuteAdditionalData,
	mode: WorkflowExecuteMode,
	additionalKeys: IWorkflowDataProxyAdditionalKeys,
	isTest?: boolean,
): string | undefined {
	let baseUrl = additionalData.webhookBaseUrl;
	if (isTest === true) {
		baseUrl = additionalData.webhookTestBaseUrl;
	}

	// eslint-disable-next-line @typescript-eslint/no-use-before-define
	const webhookDescription = getWebhookDescription(name, workflow, node);
	if (webhookDescription === undefined) {
		return undefined;
	}

	const path = workflow.expression.getSimpleParameterValue(
		node,
		webhookDescription.path,
		mode,
		additionalKeys,
	);
	if (path === undefined) {
		return undefined;
	}

	const isFullPath: boolean = workflow.expression.getSimpleParameterValue(
		node,
		webhookDescription.isFullPath,
		mode,
		additionalKeys,
		undefined,
		false,
	) as boolean;
	return NodeHelpers.getNodeWebhookUrl(baseUrl, workflow.id, node, path.toString(), isFullPath);
}

/**
 * Returns the timezone for the workflow
 */
export function getTimezone(workflow: Workflow): string {
	return workflow.settings.timezone ?? getGlobalState().defaultTimezone;
}

/**
 * Returns the full webhook description of the webhook with the given name
 *
 */
export function getWebhookDescription(
	name: string,
	workflow: Workflow,
	node: INode,
): IWebhookDescription | undefined {
	const nodeType = workflow.nodeTypes.getByNameAndVersion(node.type, node.typeVersion);

	if (nodeType.description.webhooks === undefined) {
		// Node does not have any webhooks so return
		return undefined;
	}

	for (const webhookDescription of nodeType.description.webhooks) {
		if (webhookDescription.name === name) {
			return webhookDescription;
		}
	}

	return undefined;
}

// TODO: Change options to an object
const addExecutionDataFunctions = async (
	type: 'input' | 'output',
	nodeName: string,
	data: INodeExecutionData[][] | ExecutionBaseError,
	runExecutionData: IRunExecutionData,
	connectionType: ConnectionTypes,
	additionalData: IWorkflowExecuteAdditionalData,
	sourceNodeName: string,
	sourceNodeRunIndex: number,
	currentNodeRunIndex: number,
): Promise<void> => {
	if (connectionType === 'main') {
		throw new Error(`Setting the ${type} is not supported for the main connection!`);
	}

	let taskData: ITaskData | undefined;
	if (type === 'input') {
		taskData = {
			startTime: new Date().getTime(),
			executionTime: 0,
			executionStatus: 'running',
			source: [null],
		};
	} else {
		// At the moment we expect that there is always an input sent before the output
		taskData = get(
			runExecutionData,
			['resultData', 'runData', nodeName, currentNodeRunIndex],
			undefined,
		);
		if (taskData === undefined) {
			return;
		}
	}
	taskData = taskData!;

	if (data instanceof Error) {
		// TODO: Or "failed", what is the difference
		taskData.executionStatus = 'error';
		taskData.error = data;
	} else {
		if (type === 'output') {
			taskData.executionStatus = 'success';
		}
		taskData.data = {
			[connectionType]: data,
		} as ITaskDataConnections;
	}

	if (type === 'input') {
		if (!(data instanceof Error)) {
			taskData.inputOverride = {
				[connectionType]: data,
			} as ITaskDataConnections;
		}

		if (!runExecutionData.resultData.runData.hasOwnProperty(nodeName)) {
			runExecutionData.resultData.runData[nodeName] = [];
		}

		runExecutionData.resultData.runData[nodeName][currentNodeRunIndex] = taskData;
		if (additionalData.sendDataToUI) {
			additionalData.sendDataToUI('nodeExecuteBefore', {
				executionId: additionalData.executionId,
				nodeName,
			});
		}
	} else {
		// Outputs
		taskData.executionTime = new Date().getTime() - taskData.startTime;

		if (additionalData.sendDataToUI) {
			additionalData.sendDataToUI('nodeExecuteAfter', {
				executionId: additionalData.executionId,
				nodeName,
				data: taskData,
			});
		}

		if (get(runExecutionData, 'executionData.metadata', undefined) === undefined) {
			runExecutionData.executionData!.metadata = {};
		}

		let sourceTaskData = get(runExecutionData, `executionData.metadata[${sourceNodeName}]`);

		if (!sourceTaskData) {
			runExecutionData.executionData!.metadata[sourceNodeName] = [];
			sourceTaskData = runExecutionData.executionData!.metadata[sourceNodeName];
		}

		if (!sourceTaskData[sourceNodeRunIndex]) {
			sourceTaskData[sourceNodeRunIndex] = {
				subRun: [],
			};
		}

		sourceTaskData[sourceNodeRunIndex]!.subRun!.push({
			node: nodeName,
			runIndex: currentNodeRunIndex,
		});
	}
};

const getCommonWorkflowFunctions = (
	workflow: Workflow,
	node: INode,
	additionalData: IWorkflowExecuteAdditionalData,
): Omit<FunctionsBase, 'getCredentials'> => ({
	logger: Logger,
	getExecutionId: () => additionalData.executionId!,
	getNode: () => deepCopy(node),
	getWorkflow: () => ({
		id: workflow.id,
		name: workflow.name,
		active: workflow.active,
	}),
	getWorkflowStaticData: (type) => workflow.getStaticData(type, node),

	getRestApiUrl: () => additionalData.restApiUrl,
	getInstanceBaseUrl: () => additionalData.instanceBaseUrl,
	getInstanceId: () => Container.get(InstanceSettings).instanceId,
	getTimezone: () => getTimezone(workflow),

	prepareOutputData: async (outputData) => [outputData],
});

const executionCancellationFunctions = (
<<<<<<< HEAD
	abortController?: AbortController,
): Pick<IExecuteFunctions, 'onExecutionCancellation' | 'getExecutionCancelSignal'> => ({
	getExecutionCancelSignal: () => {
		return abortController?.signal;
	},
	onExecutionCancellation: (cleanup, reject) => {
		const handler = async () => {
			abortController?.signal?.removeEventListener('abort', handler);
			await cleanup();
			reject?.(new Error('Execution cancelled'));
		};
		abortController?.signal?.addEventListener('abort', handler);
=======
	abortSignal?: AbortSignal,
): Pick<IExecuteFunctions, 'onExecutionCancellation' | 'getExecutionCancelSignal'> => ({
	getExecutionCancelSignal: () => abortSignal,
	onExecutionCancellation: (handler) => {
		const fn = () => {
			abortSignal?.removeEventListener('abort', fn);
			handler();
		};
		abortSignal?.addEventListener('abort', fn);
>>>>>>> 7cc7f226
	},
});

const getRequestHelperFunctions = (
	workflow: Workflow,
	node: INode,
	additionalData: IWorkflowExecuteAdditionalData,
): RequestHelperFunctions => {
	const getResolvedValue = (
		parameterValue: NodeParameterValueType,
		itemIndex: number,
		runIndex: number,
		executeData: IExecuteData,
		additionalKeys?: IWorkflowDataProxyAdditionalKeys,
		returnObjectAsString = false,
	): NodeParameterValueType => {
		const runExecutionData: IRunExecutionData | null = null;
		const connectionInputData: INodeExecutionData[] = [];
		const mode: WorkflowExecuteMode = 'internal';

		if (
			typeof parameterValue === 'object' ||
			(typeof parameterValue === 'string' && parameterValue.charAt(0) === '=')
		) {
			return workflow.expression.getParameterValue(
				parameterValue,
				runExecutionData,
				runIndex,
				itemIndex,
				node.name,
				connectionInputData,
				mode,
				additionalKeys ?? {},
				executeData,
				returnObjectAsString,
			);
		}

		return parameterValue;
	};

	return {
		httpRequest,
		async requestWithAuthenticationPaginated(
			this: IExecuteFunctions,
			requestOptions: OptionsWithUri,
			itemIndex: number,
			paginationOptions: PaginationOptions,
			credentialsType?: string,
			additionalCredentialOptions?: IAdditionalCredentialOptions,
		): Promise<any[]> {
			const responseData = [];
			if (!requestOptions.qs) {
				requestOptions.qs = {};
			}
			requestOptions.resolveWithFullResponse = true;
			requestOptions.simple = false;

			let tempResponseData: IN8nHttpFullResponse;
			let makeAdditionalRequest: boolean;
			let paginateRequestData: IHttpRequestOptions;

			const runIndex = 0;

			const additionalKeys = {
				$request: requestOptions,
				$response: {} as IN8nHttpFullResponse,
				$version: node.typeVersion,
				$pageCount: 0,
			};

			const executeData: IExecuteData = {
				data: {},
				node,
				source: null,
			};

			const hashData = {
				identicalCount: 0,
				previousLength: 0,
				previousHash: '',
			};
			do {
				paginateRequestData = getResolvedValue(
					paginationOptions.request as unknown as NodeParameterValueType,
					itemIndex,
					runIndex,
					executeData,
					additionalKeys,
					false,
				) as object as IHttpRequestOptions;

				const tempRequestOptions = merge(requestOptions, paginateRequestData);

				if (credentialsType) {
					tempResponseData = await this.helpers.requestWithAuthentication.call(
						this,
						credentialsType,
						tempRequestOptions,
						additionalCredentialOptions,
					);
				} else {
					tempResponseData = await this.helpers.request(tempRequestOptions);
				}

				const newResponse: IN8nHttpFullResponse = Object.assign(
					{
						body: {},
						headers: {},
						statusCode: 0,
					},
					pick(tempResponseData, ['body', 'headers', 'statusCode']),
				);

				let contentBody: Exclude<IN8nHttpResponse, Buffer>;

				if (
					newResponse.body?.constructor.name === 'IncomingMessage' &&
					paginationOptions.binaryResult !== true
				) {
					const data = await this.helpers
						.binaryToBuffer(newResponse.body as Buffer | Readable)
						.then((body) => body.toString());
					// Keep the original string version that we can use it to hash if needed
					contentBody = data;

					const responseContentType = newResponse.headers['content-type']?.toString() ?? '';
					if (responseContentType.includes('application/json')) {
						newResponse.body = jsonParse(data, { fallbackValue: {} });
					} else {
						newResponse.body = data;
					}
					tempResponseData.__bodyResolved = true;
					tempResponseData.body = newResponse.body;
				} else {
					contentBody = newResponse.body;
				}

				if (paginationOptions.binaryResult !== true || tempResponseData.headers.etag) {
					// If the data is not binary (and so not a stream), or an etag is present,
					// we check via etag or hash if identical data is received

					let contentLength = 0;
					if ('content-length' in tempResponseData.headers) {
						contentLength = parseInt(tempResponseData.headers['content-length'] as string) || 0;
					}

					if (hashData.previousLength === contentLength) {
						let hash: string;
						if (tempResponseData.headers.etag) {
							// If an etag is provided, we use it as "hash"
							hash = tempResponseData.headers.etag as string;
						} else {
							// If there is no etag, we calculate a hash from the data in the body
							if (typeof contentBody !== 'string') {
								contentBody = JSON.stringify(contentBody);
							}
							hash = crypto.createHash('md5').update(contentBody).digest('base64');
						}

						if (hashData.previousHash === hash) {
							hashData.identicalCount += 1;
							if (hashData.identicalCount > 2) {
								// Length was identical 5x and hash 3x
								throw new NodeOperationError(
									node,
									'The returned response was identical 5x, so requests got stopped',
									{
										itemIndex,
										description:
											'Check if "Pagination Completed When" has been configured correctly.',
									},
								);
							}
						} else {
							hashData.identicalCount = 0;
						}
						hashData.previousHash = hash;
					} else {
						hashData.identicalCount = 0;
					}
					hashData.previousLength = contentLength;
				}

				responseData.push(tempResponseData);

				additionalKeys.$response = newResponse;
				additionalKeys.$pageCount = additionalKeys.$pageCount + 1;

				if (
					paginationOptions.maxRequests &&
					additionalKeys.$pageCount >= paginationOptions.maxRequests
				) {
					break;
				}

				makeAdditionalRequest = getResolvedValue(
					paginationOptions.continue,
					itemIndex,
					runIndex,
					executeData,
					additionalKeys,
					false,
				) as boolean;

				if (makeAdditionalRequest) {
					if (tempResponseData.statusCode < 200 || tempResponseData.statusCode >= 300) {
						// We have it configured to let all requests pass no matter the response code
						// via "requestOptions.simple = false" to not by default fail if it is for example
						// configured to stop on 404 response codes. For that reason we have to throw here
						// now an error manually if the response code is not a success one.
						let data = tempResponseData.body;
						if (
							data?.constructor.name === 'IncomingMessage' &&
							paginationOptions.binaryResult !== true
						) {
							data = await this.helpers
								.binaryToBuffer(tempResponseData.body as Buffer | Readable)
								.then((body) => body.toString());
						} else if (typeof data === 'object') {
							data = JSON.stringify(data);
						}

						throw Object.assign(
							new Error(`${tempResponseData.statusCode} - "${data?.toString()}"`),
							{
								statusCode: tempResponseData.statusCode,
								error: data,
								isAxiosError: true,
								response: {
									headers: tempResponseData.headers,
									status: tempResponseData.statusCode,
									statusText: tempResponseData.statusMessage,
								},
							},
						);
					}
				}
			} while (makeAdditionalRequest);

			return responseData;
		},
		async httpRequestWithAuthentication(
			this,
			credentialsType,
			requestOptions,
			additionalCredentialOptions,
		): Promise<any> {
			return httpRequestWithAuthentication.call(
				this,
				credentialsType,
				requestOptions,
				workflow,
				node,
				additionalData,
				additionalCredentialOptions,
			);
		},

		request: async (uriOrObject, options) =>
			proxyRequestToAxios(workflow, additionalData, node, uriOrObject, options),

		async requestWithAuthentication(
			this,
			credentialsType,
			requestOptions,
			additionalCredentialOptions,
		): Promise<any> {
			return requestWithAuthentication.call(
				this,
				credentialsType,
				requestOptions,
				workflow,
				node,
				additionalData,
				additionalCredentialOptions,
			);
		},

		async requestOAuth1(
			this: IAllExecuteFunctions,
			credentialsType: string,
			requestOptions: OptionsWithUrl | RequestPromiseOptions,
		): Promise<any> {
			return requestOAuth1.call(this, credentialsType, requestOptions);
		},

		async requestOAuth2(
			this: IAllExecuteFunctions,
			credentialsType: string,
			requestOptions: OptionsWithUri | RequestPromiseOptions,
			oAuth2Options?: IOAuth2Options,
		): Promise<any> {
			return requestOAuth2.call(
				this,
				credentialsType,
				requestOptions,
				node,
				additionalData,
				oAuth2Options,
			);
		},
	};
};

const getAllowedPaths = () => {
	const restrictFileAccessTo = process.env[RESTRICT_FILE_ACCESS_TO];
	if (!restrictFileAccessTo) {
		return [];
	}
	const allowedPaths = restrictFileAccessTo
		.split(';')
		.map((path) => path.trim())
		.filter((path) => path);
	return allowedPaths;
};

function isFilePathBlocked(filePath: string): boolean {
	const allowedPaths = getAllowedPaths();
	const resolvedFilePath = path.resolve(filePath);
	const blockFileAccessToN8nFiles = process.env[BLOCK_FILE_ACCESS_TO_N8N_FILES] !== 'false';

	//if allowed paths are defined, allow access only to those paths
	if (allowedPaths.length) {
		for (const path of allowedPaths) {
			if (resolvedFilePath.startsWith(path)) {
				return false;
			}
		}

		return true;
	}

	//restrict access to .n8n folder and other .env config related paths
	if (blockFileAccessToN8nFiles) {
		const { n8nFolder } = Container.get(InstanceSettings);
		const restrictedPaths = [n8nFolder];

		if (process.env[CONFIG_FILES]) {
			restrictedPaths.push(...process.env[CONFIG_FILES].split(','));
		}

		if (process.env[CUSTOM_EXTENSION_ENV]) {
			const customExtensionFolders = process.env[CUSTOM_EXTENSION_ENV].split(';');
			restrictedPaths.push(...customExtensionFolders);
		}

		if (process.env[BINARY_DATA_STORAGE_PATH]) {
			restrictedPaths.push(process.env[BINARY_DATA_STORAGE_PATH]);
		}

		if (process.env[UM_EMAIL_TEMPLATES_INVITE]) {
			restrictedPaths.push(process.env[UM_EMAIL_TEMPLATES_INVITE]);
		}

		if (process.env[UM_EMAIL_TEMPLATES_PWRESET]) {
			restrictedPaths.push(process.env[UM_EMAIL_TEMPLATES_PWRESET]);
		}

		//check if the file path is restricted
		for (const path of restrictedPaths) {
			if (resolvedFilePath.startsWith(path)) {
				return true;
			}
		}
	}

	//path is not restricted
	return false;
}

const getFileSystemHelperFunctions = (node: INode): FileSystemHelperFunctions => ({
	async createReadStream(filePath) {
		try {
			await fsAccess(filePath);
		} catch (error) {
			throw error.code === 'ENOENT'
				? new NodeOperationError(node, error, {
						message: `The file "${String(filePath)}" could not be accessed.`,
						severity: 'warning',
				  })
				: error;
		}
		if (isFilePathBlocked(filePath as string)) {
			const allowedPaths = getAllowedPaths();
			const message = allowedPaths.length ? ` Allowed paths: ${allowedPaths.join(', ')}` : '';
			throw new NodeOperationError(node, `Access to the file is not allowed.${message}`, {
				severity: 'warning',
			});
		}
		return createReadStream(filePath);
	},

	getStoragePath() {
		return path.join(Container.get(InstanceSettings).n8nFolder, `storage/${node.type}`);
	},

	async writeContentToFile(filePath, content, flag) {
		if (isFilePathBlocked(filePath as string)) {
			throw new NodeOperationError(node, `The file "${String(filePath)}" is not writable.`, {
				severity: 'warning',
			});
		}
		return fsWriteFile(filePath, content, { encoding: 'binary', flag });
	},
});

const getNodeHelperFunctions = (
	{ executionId }: IWorkflowExecuteAdditionalData,
	workflowId: string,
): NodeHelperFunctions => ({
	copyBinaryFile: async (filePath, fileName, mimeType) =>
		copyBinaryFile(workflowId, executionId!, filePath, fileName, mimeType),
});

const getBinaryHelperFunctions = (
	{ executionId }: IWorkflowExecuteAdditionalData,
	workflowId: string,
): BinaryHelperFunctions => ({
	getBinaryPath,
	getBinaryStream,
	getBinaryMetadata,
	binaryToBuffer: async (body: Buffer | Readable) =>
		Container.get(BinaryDataService).toBuffer(body),
	prepareBinaryData: async (binaryData, filePath, mimeType) =>
		prepareBinaryData(binaryData, executionId!, workflowId, filePath, mimeType),
	setBinaryDataBuffer: async (data, binaryData) =>
		setBinaryDataBuffer(data, binaryData, workflowId, executionId!),
	copyBinaryFile: async () => {
		throw new Error('copyBinaryFile has been removed. Please upgrade this node');
	},
});

/**
 * Returns a copy of the items which only contains the json data and
 * of that only the defined properties
 */
export function copyInputItems(items: INodeExecutionData[], properties: string[]): IDataObject[] {
	return items.map((item) => {
		const newItem: IDataObject = {};
		for (const property of properties) {
			if (item.json[property] === undefined) {
				newItem[property] = null;
			} else {
				newItem[property] = deepCopy(item.json[property]);
			}
		}
		return newItem;
	});
}

/**
 * Returns the execute functions the poll nodes have access to.
 */
// TODO: Check if I can get rid of: additionalData, and so then maybe also at ActiveWorkflowRunner.add
export function getExecutePollFunctions(
	workflow: Workflow,
	node: INode,
	additionalData: IWorkflowExecuteAdditionalData,
	mode: WorkflowExecuteMode,
	activation: WorkflowActivateMode,
): IPollFunctions {
	return ((workflow: Workflow, node: INode) => {
		return {
			...getCommonWorkflowFunctions(workflow, node, additionalData),
			__emit: (data: INodeExecutionData[][]): void => {
				throw new Error('Overwrite NodeExecuteFunctions.getExecutePollFunctions.__emit function!');
			},
			__emitError(error: Error) {
				throw new Error(
					'Overwrite NodeExecuteFunctions.getExecutePollFunctions.__emitError function!',
				);
			},
			getMode: () => mode,
			getActivationMode: () => activation,
			getCredentials: async (type) => getCredentials(workflow, node, type, additionalData, mode),
			getNodeParameter: (
				parameterName: string,
				fallbackValue?: any,
				options?: IGetNodeParameterOptions,
			): NodeParameterValueType | object => {
				const runExecutionData: IRunExecutionData | null = null;
				const itemIndex = 0;
				const runIndex = 0;
				const connectionInputData: INodeExecutionData[] = [];

				return getNodeParameter(
					workflow,
					runExecutionData,
					runIndex,
					connectionInputData,
					node,
					parameterName,
					itemIndex,
					mode,
					getAdditionalKeys(additionalData, mode, runExecutionData),
					undefined,
					fallbackValue,
					options,
				);
			},
			helpers: {
				createDeferredPromise,
				...getRequestHelperFunctions(workflow, node, additionalData),
				...getBinaryHelperFunctions(additionalData, workflow.id),
				returnJsonArray,
			},
		};
	})(workflow, node);
}

/**
 * Returns the execute functions the trigger nodes have access to.
 */
// TODO: Check if I can get rid of: additionalData, and so then maybe also at ActiveWorkflowRunner.add
export function getExecuteTriggerFunctions(
	workflow: Workflow,
	node: INode,
	additionalData: IWorkflowExecuteAdditionalData,
	mode: WorkflowExecuteMode,
	activation: WorkflowActivateMode,
): ITriggerFunctions {
	return ((workflow: Workflow, node: INode) => {
		return {
			...getCommonWorkflowFunctions(workflow, node, additionalData),
			emit: (data: INodeExecutionData[][]): void => {
				throw new Error('Overwrite NodeExecuteFunctions.getExecuteTriggerFunctions.emit function!');
			},
			emitError: (error: Error): void => {
				throw new Error('Overwrite NodeExecuteFunctions.getExecuteTriggerFunctions.emit function!');
			},
			getMode: () => mode,
			getActivationMode: () => activation,
			getCredentials: async (type) => getCredentials(workflow, node, type, additionalData, mode),
			getNodeParameter: (
				parameterName: string,
				fallbackValue?: any,
				options?: IGetNodeParameterOptions,
			): NodeParameterValueType | object => {
				const runExecutionData: IRunExecutionData | null = null;
				const itemIndex = 0;
				const runIndex = 0;
				const connectionInputData: INodeExecutionData[] = [];

				return getNodeParameter(
					workflow,
					runExecutionData,
					runIndex,
					connectionInputData,
					node,
					parameterName,
					itemIndex,
					mode,
					getAdditionalKeys(additionalData, mode, runExecutionData),
					undefined,
					fallbackValue,
					options,
				);
			},
			helpers: {
				createDeferredPromise,
				...getRequestHelperFunctions(workflow, node, additionalData),
				...getBinaryHelperFunctions(additionalData, workflow.id),
				returnJsonArray,
			},
		};
	})(workflow, node);
}

/**
 * Returns the execute functions regular nodes have access to.
 */
export function getExecuteFunctions(
	workflow: Workflow,
	runExecutionData: IRunExecutionData,
	runIndex: number,
	connectionInputData: INodeExecutionData[],
	inputData: ITaskDataConnections,
	node: INode,
	additionalData: IWorkflowExecuteAdditionalData,
	executeData: IExecuteData,
	mode: WorkflowExecuteMode,
<<<<<<< HEAD
	abortController?: AbortController,
=======
	abortSignal?: AbortSignal,
>>>>>>> 7cc7f226
): IExecuteFunctions {
	return ((workflow, runExecutionData, connectionInputData, inputData, node) => {
		return {
			...getCommonWorkflowFunctions(workflow, node, additionalData),
<<<<<<< HEAD
			...executionCancellationFunctions(abortController),
=======
			...executionCancellationFunctions(abortSignal),
>>>>>>> 7cc7f226
			getMode: () => mode,
			getCredentials: async (type, itemIndex) =>
				getCredentials(
					workflow,
					node,
					type,
					additionalData,
					mode,
					runExecutionData,
					runIndex,
					connectionInputData,
					itemIndex,
				),
			getExecuteData: () => executeData,
			continueOnFail: () => continueOnFail(node),
			evaluateExpression: (expression: string, itemIndex: number) => {
				return workflow.expression.resolveSimpleParameterValue(
					`=${expression}`,
					{},
					runExecutionData,
					runIndex,
					itemIndex,
					node.name,
					connectionInputData,
					mode,
					getAdditionalKeys(additionalData, mode, runExecutionData),
					executeData,
				);
			},
			async executeWorkflow(
				workflowInfo: IExecuteWorkflowInfo,
				inputData?: INodeExecutionData[],
			): Promise<any> {
				return additionalData
					.executeWorkflow(workflowInfo, additionalData, {
						parentWorkflowId: workflow.id?.toString(),
						inputData,
						parentWorkflowSettings: workflow.settings,
					})
					.then(async (result) =>
						Container.get(BinaryDataService).duplicateBinaryData(
							workflow.id,
							additionalData.executionId!,
							result,
						),
					);
			},
			getContext(type: ContextType): IContextObject {
				return NodeHelpers.getContext(runExecutionData, type, node);
			},
			async getInputConnectionData(
				inputName: ConnectionTypes,
				itemIndex: number,
				// TODO: Not implemented yet, and maybe also not needed
				inputIndex?: number,
			): Promise<unknown> {
				const node = this.getNode();
				const nodeType = workflow.nodeTypes.getByNameAndVersion(node.type, node.typeVersion);

				const inputs = NodeHelpers.getNodeInputs(workflow, node, nodeType.description);

				let inputConfiguration = inputs.find((input) => {
					if (typeof input === 'string') {
						return input === inputName;
					}
					return input.type === inputName;
				});

				if (inputConfiguration === undefined) {
					throw new Error(`The node "${node.name}" does not have an input of type "${inputName}"`);
				}

				if (typeof inputConfiguration === 'string') {
					inputConfiguration = {
						type: inputConfiguration,
					} as INodeInputConfiguration;
				}

				const parentNodes = workflow.getParentNodes(node.name, inputName, 1);
				if (parentNodes.length === 0) {
					return inputConfiguration.maxConnections === 1 ? undefined : [];
				}

				const constParentNodes = parentNodes
					.map((nodeName) => {
						return workflow.getNode(nodeName) as INode;
					})
					.filter((connectedNode) => connectedNode.disabled !== true)
					.map(async (connectedNode) => {
						const nodeType = workflow.nodeTypes.getByNameAndVersion(
							connectedNode.type,
							connectedNode.typeVersion,
						);

						if (!nodeType.supplyData) {
							throw new Error(
								`The node "${connectedNode.name}" does not have a "supplyData" method defined!`,
							);
						}

						const context = Object.assign({}, this);

						context.getNodeParameter = (
							parameterName: string,
							itemIndex: number,
							fallbackValue?: any,
							options?: IGetNodeParameterOptions,
						) => {
							return getNodeParameter(
								workflow,
								runExecutionData,
								runIndex,
								connectionInputData,
								connectedNode,
								parameterName,
								itemIndex,
								mode,
								getAdditionalKeys(additionalData, mode, runExecutionData),
								executeData,
								fallbackValue,
								{ ...(options || {}), contextNode: node },
							) as any;
						};

						// TODO: Check what else should be overwritten
						context.getNode = () => {
							return deepCopy(connectedNode);
						};

						context.getCredentials = async (key: string) => {
							try {
								return await getCredentials(
									workflow,
									connectedNode,
									key,
									additionalData,
									mode,
									runExecutionData,
									runIndex,
									connectionInputData,
									itemIndex,
								);
							} catch (error) {
								// Display the error on the node which is causing it

								let currentNodeRunIndex = 0;
								if (runExecutionData.resultData.runData.hasOwnProperty(node.name)) {
									currentNodeRunIndex = runExecutionData.resultData.runData[node.name].length;
								}

								await addExecutionDataFunctions(
									'input',
									connectedNode.name,
									error,
									runExecutionData,
									inputName,
									additionalData,
									node.name,
									runIndex,
									currentNodeRunIndex,
								);

								throw error;
							}
						};

						try {
							return await nodeType.supplyData.call(context, itemIndex);
						} catch (error) {
							if (!(error instanceof ExecutionBaseError)) {
								error = new NodeOperationError(connectedNode, error, {
									itemIndex,
								});
							}

							let currentNodeRunIndex = 0;
							if (runExecutionData.resultData.runData.hasOwnProperty(node.name)) {
								currentNodeRunIndex = runExecutionData.resultData.runData[node.name].length;
							}

							// Display the error on the node which is causing it
							await addExecutionDataFunctions(
								'input',
								connectedNode.name,
								error,
								runExecutionData,
								inputName,
								additionalData,
								node.name,
								runIndex,
								currentNodeRunIndex,
							);

							// Display on the calling node which node has the error
							throw new NodeOperationError(
								connectedNode,
								`Error in sub-node ${connectedNode.name}‘. `,
								{
									itemIndex,
									functionality: 'configuration-node',
									description: error.message,
								},
							);
						}
					});

				// Validate the inputs
				const nodes = await Promise.all(constParentNodes);

				if (inputConfiguration.required && nodes.length === 0) {
					throw new NodeOperationError(node, `A ${inputName} processor node must be connected!`);
				}
				if (
					inputConfiguration.maxConnections !== undefined &&
					nodes.length > inputConfiguration.maxConnections
				) {
					throw new NodeOperationError(
						node,
						`Only ${inputConfiguration.maxConnections} ${inputName} processor nodes are/is allowed to be connected!`,
					);
				}

				return inputConfiguration.maxConnections === 1
					? (nodes || [])[0]?.response
					: nodes.map((node) => node.response);
			},
			getNodeOutputs(): INodeOutputConfiguration[] {
				const nodeType = workflow.nodeTypes.getByNameAndVersion(node.type, node.typeVersion);
				return NodeHelpers.getNodeOutputs(workflow, node, nodeType.description).map((output) => {
					if (typeof output === 'string') {
						return {
							type: output,
						};
					}
					return output;
				});
			},
			getInputData: (inputIndex = 0, inputName = 'main') => {
				if (!inputData.hasOwnProperty(inputName)) {
					// Return empty array because else it would throw error when nothing is connected to input
					return [];
				}

				// TODO: Check if nodeType has input with that index defined
				if (inputData[inputName].length < inputIndex) {
					throw new Error(`Could not get input index "${inputIndex}" of input "${inputName}"!`);
				}

				if (inputData[inputName][inputIndex] === null) {
					// return [];
					throw new Error(`Value "${inputIndex}" of input "${inputName}" did not get set!`);
				}

				return inputData[inputName][inputIndex] as INodeExecutionData[];
			},
			getInputSourceData: (inputIndex = 0, inputName = 'main') => {
				if (executeData?.source === null) {
					// Should never happen as n8n sets it automatically
					throw new Error('Source data is missing!');
				}
				return executeData.source[inputName][inputIndex];
			},
			getNodeParameter: (
				parameterName: string,
				itemIndex: number,
				fallbackValue?: any,
				options?: IGetNodeParameterOptions,
			): NodeParameterValueType | object => {
				return getNodeParameter(
					workflow,
					runExecutionData,
					runIndex,
					connectionInputData,
					node,
					parameterName,
					itemIndex,
					mode,
					getAdditionalKeys(additionalData, mode, runExecutionData),
					executeData,
					fallbackValue,
					options,
				);
			},
			getWorkflowDataProxy: (itemIndex: number): IWorkflowDataProxyData => {
				const dataProxy = new WorkflowDataProxy(
					workflow,
					runExecutionData,
					runIndex,
					itemIndex,
					node.name,
					connectionInputData,
					{},
					mode,
					getAdditionalKeys(additionalData, mode, runExecutionData),
					executeData,
				);
				return dataProxy.getDataProxy();
			},
			binaryToBuffer: async (body: Buffer | Readable) =>
				Container.get(BinaryDataService).toBuffer(body),
			async putExecutionToWait(waitTill: Date): Promise<void> {
				runExecutionData.waitTill = waitTill;
				if (additionalData.setExecutionStatus) {
					additionalData.setExecutionStatus('waiting');
				}
			},
			sendMessageToUI(...args: any[]): void {
				if (mode !== 'manual') {
					return;
				}
				try {
					if (additionalData.sendDataToUI) {
						args = args.map((arg) => {
							// prevent invalid dates from being logged as null
							if (arg.isLuxonDateTime && arg.invalidReason) return { ...arg };

							// log valid dates in human readable format, as in browser
							if (arg.isLuxonDateTime) return new Date(arg.ts).toString();
							if (arg instanceof Date) return arg.toString();

							return arg;
						});

						additionalData.sendDataToUI('sendConsoleMessage', {
							source: `[Node: "${node.name}"]`,
							messages: args,
						});
					}
				} catch (error) {
					Logger.warn(`There was a problem sending message to UI: ${error.message}`);
				}
			},
			async sendResponse(response: IExecuteResponsePromiseData): Promise<void> {
				await additionalData.hooks?.executeHookFunctions('sendResponse', [response]);
			},

			addInputData(
				connectionType: ConnectionTypes,
				data: INodeExecutionData[][] | ExecutionError,
			): { index: number } {
				const nodeName = this.getNode().name;
				let currentNodeRunIndex = 0;
				if (runExecutionData.resultData.runData.hasOwnProperty(nodeName)) {
					currentNodeRunIndex = runExecutionData.resultData.runData[nodeName].length;
				}

				addExecutionDataFunctions(
					'input',
					this.getNode().name,
					data,
					runExecutionData,
					connectionType,
					additionalData,
					node.name,
					runIndex,
					currentNodeRunIndex,
				).catch((error) => {
					Logger.warn(
						`There was a problem logging input data of node "${this.getNode().name}": ${
							error.message
						}`,
					);
				});

				return { index: currentNodeRunIndex };
			},
			addOutputData(
				connectionType: ConnectionTypes,
				currentNodeRunIndex: number,
				data: INodeExecutionData[][] | ExecutionError,
			): void {
				addExecutionDataFunctions(
					'output',
					this.getNode().name,
					data,
					runExecutionData,
					connectionType,
					additionalData,
					node.name,
					runIndex,
					currentNodeRunIndex,
				).catch((error) => {
					Logger.warn(
						`There was a problem logging output data of node "${this.getNode().name}": ${
							error.message
						}`,
					);
				});
			},
			helpers: {
				createDeferredPromise,
				copyInputItems,
				...getRequestHelperFunctions(workflow, node, additionalData),
				...getFileSystemHelperFunctions(node),
				...getBinaryHelperFunctions(additionalData, workflow.id),
				assertBinaryData: (itemIndex, propertyName) =>
					assertBinaryData(inputData, node, itemIndex, propertyName, 0),
				getBinaryDataBuffer: async (itemIndex, propertyName) =>
					getBinaryDataBuffer(inputData, itemIndex, propertyName, 0),

				returnJsonArray,
				normalizeItems,
				constructExecutionMetaData,
			},
			nodeHelpers: getNodeHelperFunctions(additionalData, workflow.id),
		};
	})(workflow, runExecutionData, connectionInputData, inputData, node) as IExecuteFunctions;
}

/**
 * Returns the execute functions regular nodes have access to when single-function is defined.
 */
export function getExecuteSingleFunctions(
	workflow: Workflow,
	runExecutionData: IRunExecutionData,
	runIndex: number,
	connectionInputData: INodeExecutionData[],
	inputData: ITaskDataConnections,
	node: INode,
	itemIndex: number,
	additionalData: IWorkflowExecuteAdditionalData,
	executeData: IExecuteData,
	mode: WorkflowExecuteMode,
<<<<<<< HEAD
	abortController?: AbortController,
=======
	abortSignal?: AbortSignal,
>>>>>>> 7cc7f226
): IExecuteSingleFunctions {
	return ((workflow, runExecutionData, connectionInputData, inputData, node, itemIndex) => {
		return {
			...getCommonWorkflowFunctions(workflow, node, additionalData),
<<<<<<< HEAD
			...executionCancellationFunctions(abortController),
=======
			...executionCancellationFunctions(abortSignal),
>>>>>>> 7cc7f226
			continueOnFail: () => continueOnFail(node),
			evaluateExpression: (expression: string, evaluateItemIndex: number | undefined) => {
				evaluateItemIndex = evaluateItemIndex === undefined ? itemIndex : evaluateItemIndex;
				return workflow.expression.resolveSimpleParameterValue(
					`=${expression}`,
					{},
					runExecutionData,
					runIndex,
					evaluateItemIndex,
					node.name,
					connectionInputData,
					mode,
					getAdditionalKeys(additionalData, mode, runExecutionData),
					executeData,
				);
			},
			getContext(type: ContextType): IContextObject {
				return NodeHelpers.getContext(runExecutionData, type, node);
			},
			getCredentials: async (type) =>
				getCredentials(
					workflow,
					node,
					type,
					additionalData,
					mode,
					runExecutionData,
					runIndex,
					connectionInputData,
					itemIndex,
				),
			getInputData: (inputIndex = 0, inputName = 'main') => {
				if (!inputData.hasOwnProperty(inputName)) {
					// Return empty array because else it would throw error when nothing is connected to input
					return { json: {} };
				}

				// TODO: Check if nodeType has input with that index defined
				if (inputData[inputName].length < inputIndex) {
					throw new Error(`Could not get input index "${inputIndex}" of input "${inputName}"!`);
				}

				const allItems = inputData[inputName][inputIndex];

				if (allItems === null) {
					// return [];
					throw new Error(`Value "${inputIndex}" of input "${inputName}" did not get set!`);
				}

				if (allItems[itemIndex] === null) {
					// return [];
					throw new Error(
						`Value "${inputIndex}" of input "${inputName}" with itemIndex "${itemIndex}" did not get set!`,
					);
				}

				return allItems[itemIndex];
			},
			getInputSourceData: (inputIndex = 0, inputName = 'main') => {
				if (executeData?.source === null) {
					// Should never happen as n8n sets it automatically
					throw new Error('Source data is missing!');
				}
				return executeData.source[inputName][inputIndex] as ISourceData;
			},
			getItemIndex: () => itemIndex,
			getMode: () => mode,
			getExecuteData: () => executeData,
			getNodeParameter: (
				parameterName: string,
				fallbackValue?: any,
				options?: IGetNodeParameterOptions,
			): NodeParameterValueType | object => {
				return getNodeParameter(
					workflow,
					runExecutionData,
					runIndex,
					connectionInputData,
					node,
					parameterName,
					itemIndex,
					mode,
					getAdditionalKeys(additionalData, mode, runExecutionData),
					executeData,
					fallbackValue,
					options,
				);
			},
			getWorkflowDataProxy: (): IWorkflowDataProxyData => {
				const dataProxy = new WorkflowDataProxy(
					workflow,
					runExecutionData,
					runIndex,
					itemIndex,
					node.name,
					connectionInputData,
					{},
					mode,
					getAdditionalKeys(additionalData, mode, runExecutionData),
					executeData,
				);
				return dataProxy.getDataProxy();
			},
			helpers: {
				createDeferredPromise,
				...getRequestHelperFunctions(workflow, node, additionalData),
				...getBinaryHelperFunctions(additionalData, workflow.id),

				assertBinaryData: (propertyName, inputIndex = 0) =>
					assertBinaryData(inputData, node, itemIndex, propertyName, inputIndex),
				getBinaryDataBuffer: async (propertyName, inputIndex = 0) =>
					getBinaryDataBuffer(inputData, itemIndex, propertyName, inputIndex),
			},
		};
	})(workflow, runExecutionData, connectionInputData, inputData, node, itemIndex);
}

export function getCredentialTestFunctions(): ICredentialTestFunctions {
	return {
		helpers: {
			request: async (uriOrObject: string | object, options?: object) => {
				return proxyRequestToAxios(undefined, undefined, undefined, uriOrObject, options);
			},
		},
	};
}

/**
 * Returns the execute functions regular nodes have access to in load-options-function.
 */
export function getLoadOptionsFunctions(
	workflow: Workflow,
	node: INode,
	path: string,
	additionalData: IWorkflowExecuteAdditionalData,
): ILoadOptionsFunctions {
	return ((workflow: Workflow, node: INode, path: string) => {
		return {
			...getCommonWorkflowFunctions(workflow, node, additionalData),
			getCredentials: async (type) =>
				getCredentials(workflow, node, type, additionalData, 'internal'),
			getCurrentNodeParameter: (
				parameterPath: string,
				options?: IGetNodeParameterOptions,
			): NodeParameterValueType | object | undefined => {
				const nodeParameters = additionalData.currentNodeParameters;

				if (parameterPath.charAt(0) === '&') {
					parameterPath = `${path.split('.').slice(1, -1).join('.')}.${parameterPath.slice(1)}`;
				}

				let returnData = get(nodeParameters, parameterPath);

				// This is outside the try/catch because it throws errors with proper messages
				if (options?.extractValue) {
					const nodeType = workflow.nodeTypes.getByNameAndVersion(node.type, node.typeVersion);
					if (nodeType === undefined) {
						throw new Error(
							`Node type "${node.type}" is not known so can not return parameter value!`,
						);
					}
					returnData = extractValue(
						returnData,
						parameterPath,
						node,
						nodeType,
					) as NodeParameterValueType;
				}

				return returnData;
			},
			getCurrentNodeParameters: () => additionalData.currentNodeParameters,
			getNodeParameter: (
				parameterName: string,
				fallbackValue?: any,
				options?: IGetNodeParameterOptions,
			): NodeParameterValueType | object => {
				const runExecutionData: IRunExecutionData | null = null;
				const itemIndex = 0;
				const runIndex = 0;
				const mode = 'internal' as WorkflowExecuteMode;
				const connectionInputData: INodeExecutionData[] = [];

				return getNodeParameter(
					workflow,
					runExecutionData,
					runIndex,
					connectionInputData,
					node,
					parameterName,
					itemIndex,
					mode,
					getAdditionalKeys(additionalData, mode, runExecutionData),
					undefined,
					fallbackValue,
					options,
				);
			},
			helpers: getRequestHelperFunctions(workflow, node, additionalData),
		};
	})(workflow, node, path);
}

/**
 * Returns the execute functions regular nodes have access to in hook-function.
 */
export function getExecuteHookFunctions(
	workflow: Workflow,
	node: INode,
	additionalData: IWorkflowExecuteAdditionalData,
	mode: WorkflowExecuteMode,
	activation: WorkflowActivateMode,
	isTest?: boolean,
	webhookData?: IWebhookData,
): IHookFunctions {
	return ((workflow: Workflow, node: INode) => {
		return {
			...getCommonWorkflowFunctions(workflow, node, additionalData),
			getCredentials: async (type) => getCredentials(workflow, node, type, additionalData, mode),
			getMode: () => mode,
			getActivationMode: () => activation,
			getNodeParameter: (
				parameterName: string,
				fallbackValue?: any,
				options?: IGetNodeParameterOptions,
			): NodeParameterValueType | object => {
				const runExecutionData: IRunExecutionData | null = null;
				const itemIndex = 0;
				const runIndex = 0;
				const connectionInputData: INodeExecutionData[] = [];

				return getNodeParameter(
					workflow,
					runExecutionData,
					runIndex,
					connectionInputData,
					node,
					parameterName,
					itemIndex,
					mode,
					getAdditionalKeys(additionalData, mode, runExecutionData),
					undefined,
					fallbackValue,
					options,
				);
			},
			getNodeWebhookUrl: (name: string): string | undefined => {
				return getNodeWebhookUrl(
					name,
					workflow,
					node,
					additionalData,
					mode,
					getAdditionalKeys(additionalData, mode, null),
					isTest,
				);
			},
			getWebhookName(): string {
				if (webhookData === undefined) {
					throw new Error('Is only supported in webhook functions!');
				}
				return webhookData.webhookDescription.name;
			},
			getWebhookDescription: (name) => getWebhookDescription(name, workflow, node),
			helpers: getRequestHelperFunctions(workflow, node, additionalData),
		};
	})(workflow, node);
}

/**
 * Returns the execute functions regular nodes have access to when webhook-function is defined.
 */
export function getExecuteWebhookFunctions(
	workflow: Workflow,
	node: INode,
	additionalData: IWorkflowExecuteAdditionalData,
	mode: WorkflowExecuteMode,
	webhookData: IWebhookData,
): IWebhookFunctions {
	return ((workflow: Workflow, node: INode) => {
		return {
			...getCommonWorkflowFunctions(workflow, node, additionalData),
			getBodyData(): IDataObject {
				if (additionalData.httpRequest === undefined) {
					throw new Error('Request is missing!');
				}
				return additionalData.httpRequest.body;
			},
			getCredentials: async (type) => getCredentials(workflow, node, type, additionalData, mode),
			getHeaderData(): IncomingHttpHeaders {
				if (additionalData.httpRequest === undefined) {
					throw new Error('Request is missing!');
				}
				return additionalData.httpRequest.headers;
			},
			getMode: () => mode,
			getNodeParameter: (
				parameterName: string,
				fallbackValue?: any,
				options?: IGetNodeParameterOptions,
			): NodeParameterValueType | object => {
				const runExecutionData: IRunExecutionData | null = null;
				const itemIndex = 0;
				const runIndex = 0;
				const connectionInputData: INodeExecutionData[] = [];

				return getNodeParameter(
					workflow,
					runExecutionData,
					runIndex,
					connectionInputData,
					node,
					parameterName,
					itemIndex,
					mode,
					getAdditionalKeys(additionalData, mode, null),
					undefined,
					fallbackValue,
					options,
				);
			},
			getParamsData(): object {
				if (additionalData.httpRequest === undefined) {
					throw new Error('Request is missing!');
				}
				return additionalData.httpRequest.params;
			},
			getQueryData(): object {
				if (additionalData.httpRequest === undefined) {
					throw new Error('Request is missing!');
				}
				return additionalData.httpRequest.query;
			},
			getRequestObject(): Request {
				if (additionalData.httpRequest === undefined) {
					throw new Error('Request is missing!');
				}
				return additionalData.httpRequest;
			},
			getResponseObject(): Response {
				if (additionalData.httpResponse === undefined) {
					throw new Error('Response is missing!');
				}
				return additionalData.httpResponse;
			},
			getNodeWebhookUrl: (name: string): string | undefined =>
				getNodeWebhookUrl(
					name,
					workflow,
					node,
					additionalData,
					mode,
					getAdditionalKeys(additionalData, mode, null),
				),
			getWebhookName: () => webhookData.webhookDescription.name,
			helpers: {
				createDeferredPromise,
				...getRequestHelperFunctions(workflow, node, additionalData),
				...getBinaryHelperFunctions(additionalData, workflow.id),
				returnJsonArray,
			},
			nodeHelpers: getNodeHelperFunctions(additionalData, workflow.id),
		};
	})(workflow, node);
}<|MERGE_RESOLUTION|>--- conflicted
+++ resolved
@@ -2509,20 +2509,6 @@
 });
 
 const executionCancellationFunctions = (
-<<<<<<< HEAD
-	abortController?: AbortController,
-): Pick<IExecuteFunctions, 'onExecutionCancellation' | 'getExecutionCancelSignal'> => ({
-	getExecutionCancelSignal: () => {
-		return abortController?.signal;
-	},
-	onExecutionCancellation: (cleanup, reject) => {
-		const handler = async () => {
-			abortController?.signal?.removeEventListener('abort', handler);
-			await cleanup();
-			reject?.(new Error('Execution cancelled'));
-		};
-		abortController?.signal?.addEventListener('abort', handler);
-=======
 	abortSignal?: AbortSignal,
 ): Pick<IExecuteFunctions, 'onExecutionCancellation' | 'getExecutionCancelSignal'> => ({
 	getExecutionCancelSignal: () => abortSignal,
@@ -2532,7 +2518,6 @@
 			handler();
 		};
 		abortSignal?.addEventListener('abort', fn);
->>>>>>> 7cc7f226
 	},
 });
 
@@ -3115,20 +3100,12 @@
 	additionalData: IWorkflowExecuteAdditionalData,
 	executeData: IExecuteData,
 	mode: WorkflowExecuteMode,
-<<<<<<< HEAD
-	abortController?: AbortController,
-=======
 	abortSignal?: AbortSignal,
->>>>>>> 7cc7f226
 ): IExecuteFunctions {
 	return ((workflow, runExecutionData, connectionInputData, inputData, node) => {
 		return {
 			...getCommonWorkflowFunctions(workflow, node, additionalData),
-<<<<<<< HEAD
-			...executionCancellationFunctions(abortController),
-=======
 			...executionCancellationFunctions(abortSignal),
->>>>>>> 7cc7f226
 			getMode: () => mode,
 			getCredentials: async (type, itemIndex) =>
 				getCredentials(
@@ -3552,20 +3529,12 @@
 	additionalData: IWorkflowExecuteAdditionalData,
 	executeData: IExecuteData,
 	mode: WorkflowExecuteMode,
-<<<<<<< HEAD
-	abortController?: AbortController,
-=======
 	abortSignal?: AbortSignal,
->>>>>>> 7cc7f226
 ): IExecuteSingleFunctions {
 	return ((workflow, runExecutionData, connectionInputData, inputData, node, itemIndex) => {
 		return {
 			...getCommonWorkflowFunctions(workflow, node, additionalData),
-<<<<<<< HEAD
-			...executionCancellationFunctions(abortController),
-=======
 			...executionCancellationFunctions(abortSignal),
->>>>>>> 7cc7f226
 			continueOnFail: () => continueOnFail(node),
 			evaluateExpression: (expression: string, evaluateItemIndex: number | undefined) => {
 				evaluateItemIndex = evaluateItemIndex === undefined ? itemIndex : evaluateItemIndex;
