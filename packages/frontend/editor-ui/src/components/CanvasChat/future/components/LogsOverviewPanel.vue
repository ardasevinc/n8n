--- conflicted
+++ resolved
@@ -5,11 +5,7 @@
 import { useNodeHelpers } from '@/composables/useNodeHelpers';
 import { useWorkflowsStore } from '@/stores/workflows.store';
 import { N8nButton, N8nRadioButtons, N8nText, N8nTooltip } from '@n8n/design-system';
-<<<<<<< HEAD
-import { computed, nextTick, watch } from 'vue';
-=======
-import { computed } from 'vue';
->>>>>>> aee83bf3
+import { computed, watch } from 'vue';
 import { ElTree, type TreeNode as ElTreeNode } from 'element-plus';
 import {
 	createAiData,
