--- conflicted
+++ resolved
@@ -129,14 +129,14 @@
 		}
 	}
 
-<<<<<<< HEAD
 	if (
 		workflowStartNode.type === CHAT_TRIGGER_NODE_TYPE &&
 		method === 'POST' &&
 		workflowStartNode.parameters.public
 	) {
 		return 'hostedChat';
-=======
+	}
+
 	// If there are form nodes connected to a current form node we're dealing with a multipage form
 	// and we need to return the formPage response mode when a second page of the form gets submitted
 	// to be able to show potential form errors correctly.
@@ -150,7 +150,6 @@
 				return 'formPage';
 			}
 		}
->>>>>>> 7711e4b0
 	}
 
 	if (workflowStartNode.type === WAIT_NODE_TYPE && workflowStartNode.parameters.resume !== 'form') {
