--- conflicted
+++ resolved
@@ -206,8 +206,6 @@
 	};
 }
 
-<<<<<<< HEAD
-=======
 export function createMockEnterpriseSettings(
 	overrides: Partial<FrontendSettings['enterprise']> = {},
 ): FrontendSettings['enterprise'] {
@@ -237,7 +235,6 @@
 	};
 }
 
->>>>>>> ddfe594c
 export function createTestTaskData(partialData: Partial<ITaskData>): ITaskData {
 	return {
 		startTime: 0,
