module.exports = {
	root: true,

	env: {
		browser: true,
		es6: true,
		node: true,
	},

	parser: '@typescript-eslint/parser',
	parserOptions: {
		project: ['./packages/*/tsconfig.json'],
		sourceType: 'module',
	},
	ignorePatterns: [
		'.eslintrc.js',
		'**/*.js',
		'**/node_modules/**',
		'**/dist/**',
		'**/test/**',
		'**/templates/**',
		'**/ormconfig.ts',
		'**/migrations/**',
	],

	overrides: [
		{
			files: './packages/*(cli|core|workflow|node-dev)/**/*.ts',
			plugins: [
				/**
				 * Plugin with lint rules for import/export syntax
				 * https://github.com/import-js/eslint-plugin-import
				 */
				'eslint-plugin-import',

				/**
				 * @typescript-eslint/eslint-plugin is required by eslint-config-airbnb-typescript
				 * See step 2: https://github.com/iamturns/eslint-config-airbnb-typescript#2-install-eslint-plugins
				 */
				'@typescript-eslint',

				/**
				 * Plugin to report formatting violations as lint violations
				 * https://github.com/prettier/eslint-plugin-prettier
				 */
				'eslint-plugin-prettier',
			],
			extends: [
				/**
				 * Config for typescript-eslint recommended ruleset (without type checking)
				 *
				 * https://github.com/typescript-eslint/typescript-eslint/blob/1c1b572c3000d72cfe665b7afbada0ec415e7855/packages/eslint-plugin/src/configs/recommended.ts
				 */
				'plugin:@typescript-eslint/recommended',

				/**
				 * Config for typescript-eslint recommended ruleset (with type checking)
				 *
				 * https://github.com/typescript-eslint/typescript-eslint/blob/1c1b572c3000d72cfe665b7afbada0ec415e7855/packages/eslint-plugin/src/configs/recommended-requiring-type-checking.ts
				 */
				'plugin:@typescript-eslint/recommended-requiring-type-checking',

				/**
				 * Config for Airbnb style guide for TS, /base to remove React rules
				 *
				 * https://github.com/iamturns/eslint-config-airbnb-typescript
				 * https://github.com/airbnb/javascript/tree/master/packages/eslint-config-airbnb-base/rules
				 */
				'eslint-config-airbnb-typescript/base',

				/**
				 * Config to disable ESLint rules covered by Prettier
				 *
				 * https://github.com/prettier/eslint-config-prettier
				 */
				'eslint-config-prettier',
			],
			rules: {
				// ******************************************************************
				//                   required by prettier plugin
				// ******************************************************************

				// The following rule enables eslint-plugin-prettier
				// See: https://github.com/prettier/eslint-plugin-prettier#recommended-configuration

				'prettier/prettier': 'error',

				// The following two rules must be disabled when using eslint-plugin-prettier:
				// See: https://github.com/prettier/eslint-plugin-prettier#arrow-body-style-and-prefer-arrow-callback-issue

				/**
				 * https://eslint.org/docs/rules/arrow-body-style
				 */
				'arrow-body-style': 'off',

				/**
				 * https://eslint.org/docs/rules/prefer-arrow-callback
				 */
				'prefer-arrow-callback': 'off',

				// ******************************************************************
				//                     additions to base ruleset
				// ******************************************************************

				// ----------------------------------
				//              ESLint
				// ----------------------------------

				/**
				 * https://eslint.org/docs/rules/id-denylist
				 */
				'id-denylist': [
					'error',
					'err',
					'cb',
					'callback',
					'any',
					'Number',
					'number',
					'String',
					'string',
					'Boolean',
					'boolean',
					'Undefined',
					'undefined',
				],

				'no-void': ['error', { allowAsStatement: true }],

				// ----------------------------------
				//        @typescript-eslint
				// ----------------------------------

				/**
				 * https://github.com/typescript-eslint/typescript-eslint/blob/master/packages/eslint-plugin/docs/rules/array-type.md
				 */
				'@typescript-eslint/array-type': ['error', { default: 'array-simple' }],

				/**
				 * https://github.com/typescript-eslint/typescript-eslint/blob/master/packages/eslint-plugin/docs/rules/ban-ts-comment.md
				 */
				'@typescript-eslint/ban-ts-comment': 'off',

				/**
				 * https://github.com/typescript-eslint/typescript-eslint/blob/master/packages/eslint-plugin/docs/rules/ban-types.md
				 */
				'@typescript-eslint/ban-types': [
					'error',
					{
						types: {
							Object: {
								message: 'Use object instead',
								fixWith: 'object',
							},
							String: {
								message: 'Use string instead',
								fixWith: 'string',
							},
							Boolean: {
								message: 'Use boolean instead',
								fixWith: 'boolean',
							},
							Number: {
								message: 'Use number instead',
								fixWith: 'number',
							},
							Symbol: {
								message: 'Use symbol instead',
								fixWith: 'symbol',
							},
							Function: {
								message: [
									'The `Function` type accepts any function-like value.',
									'It provides no type safety when calling the function, which can be a common source of bugs.',
									'It also accepts things like class declarations, which will throw at runtime as they will not be called with `new`.',
									'If you are expecting the function to accept certain arguments, you should explicitly define the function shape.',
								].join('\n'),
							},
						},
						extendDefaults: false,
					},
				],

				/**
				 * https://github.com/typescript-eslint/typescript-eslint/blob/master/packages/eslint-plugin/docs/rules/consistent-type-assertions.md
				 */
				'@typescript-eslint/consistent-type-assertions': 'error',

				/**
				 * https://github.com/typescript-eslint/typescript-eslint/blob/master/packages/eslint-plugin/docs/rules/explicit-member-accessibility.md
				 */
				'@typescript-eslint/explicit-member-accessibility': [
					'error',
					{ accessibility: 'no-public' },
				],

				/**
				 * https://github.com/typescript-eslint/typescript-eslint/blob/master/packages/eslint-plugin/docs/rules/member-delimiter-style.md
				 */
				'@typescript-eslint/member-delimiter-style': [
					'error',
					{
						multiline: {
							delimiter: 'semi',
							requireLast: true,
						},
						singleline: {
							delimiter: 'semi',
							requireLast: false,
						},
					},
				],

				/**
				 * https://github.com/typescript-eslint/typescript-eslint/blob/master/packages/eslint-plugin/docs/rules/naming-convention.md
				 */
				'@typescript-eslint/naming-convention': [
					'error',
					{
						selector: 'default',
						format: ['camelCase'],
					},
					{
						selector: 'variable',
						format: ['camelCase', 'snake_case', 'UPPER_CASE'],
						leadingUnderscore: 'allowSingleOrDouble',
						trailingUnderscore: 'allowSingleOrDouble',
					},
					{
						selector: 'property',
						format: ['camelCase', 'snake_case'],
						leadingUnderscore: 'allowSingleOrDouble',
						trailingUnderscore: 'allowSingleOrDouble',
					},
					{
						selector: 'typeLike',
						format: ['PascalCase'],
					},
					{
						selector: ['method', 'function'],
						format: ['camelCase'],
						leadingUnderscore: 'allowSingleOrDouble',
					},
				],

				/**
				 * https://github.com/typescript-eslint/typescript-eslint/blob/master/packages/eslint-plugin/docs/rules/no-duplicate-imports.md
				 */
				'@typescript-eslint/no-duplicate-imports': 'error',

				/**
				 * https://github.com/typescript-eslint/typescript-eslint/blob/master/packages/eslint-plugin/docs/rules/no-invalid-void-type.md
				 */
				'@typescript-eslint/no-invalid-void-type': 'error',

				/**
				 * https://github.com/typescript-eslint/typescript-eslint/blob/master/packages/eslint-plugin/docs/rules/no-misused-promises.md
				 */
				'@typescript-eslint/no-misused-promises': ['error', { checksVoidReturn: false }],

				/**
				 * https://github.com/typescript-eslint/typescript-eslint/blob/v4.30.0/packages/eslint-plugin/docs/rules/no-floating-promises.md
				 */
				'@typescript-eslint/no-floating-promises': ['error', { ignoreVoid: true }],

				/**
				 * https://github.com/typescript-eslint/typescript-eslint/blob/v4.33.0/packages/eslint-plugin/docs/rules/no-namespace.md
				 */
				'@typescript-eslint/no-namespace': 'off',

				/**
				 * https://eslint.org/docs/1.0.0/rules/no-throw-literal
				 */
				'@typescript-eslint/no-throw-literal': 'error',

				/**
				 * https://github.com/typescript-eslint/typescript-eslint/blob/master/packages/eslint-plugin/docs/rules/no-unnecessary-boolean-literal-compare.md
				 */
				'@typescript-eslint/no-unnecessary-boolean-literal-compare': 'error',

				/**
				 * https://github.com/typescript-eslint/typescript-eslint/blob/master/packages/eslint-plugin/docs/rules/no-unnecessary-qualifier.md
				 */
				'@typescript-eslint/no-unnecessary-qualifier': 'error',

				/**
				 * https://github.com/typescript-eslint/typescript-eslint/blob/master/packages/eslint-plugin/docs/rules/no-unused-expressions.md
				 */
				'@typescript-eslint/no-unused-expressions': 'error',

				/**
				 * https://github.com/typescript-eslint/typescript-eslint/blob/master/packages/eslint-plugin/docs/rules/no-unused-vars.md
				 */
				'@typescript-eslint/no-unused-vars': ['error', { argsIgnorePattern: '_' }],

				/**
				 * https://github.com/typescript-eslint/typescript-eslint/blob/master/packages/eslint-plugin/docs/rules/prefer-nullish-coalescing.md
				 */
				'@typescript-eslint/prefer-nullish-coalescing': 'error',

				/**
				 * https://github.com/typescript-eslint/typescript-eslint/blob/master/packages/eslint-plugin/docs/rules/prefer-optional-chain.md
				 */
				'@typescript-eslint/prefer-optional-chain': 'error',

				/**
				 * https://github.com/typescript-eslint/typescript-eslint/blob/master/packages/eslint-plugin/docs/rules/promise-function-async.md
				 */
				'@typescript-eslint/promise-function-async': 'error',

				// ----------------------------------
				//       eslint-plugin-import
				// ----------------------------------

				/**
				 * https://github.com/import-js/eslint-plugin-import/blob/master/docs/rules/no-default-export.md
				 */
				'import/no-default-export': 'error',

				/**
				 * https://github.com/import-js/eslint-plugin-import/blob/master/docs/rules/order.md
				 */
				'import/order': 'error',

				// ******************************************************************
				//                    overrides to base ruleset
				// ******************************************************************

				// ----------------------------------
				//              ESLint
				// ----------------------------------

				/**
				 * https://eslint.org/docs/rules/class-methods-use-this
				 */
				'class-methods-use-this': 'off',

				/**
				 * https://eslint.org/docs/rules/eqeqeq
				 */
				eqeqeq: 'error',

				/**
				 * https://eslint.org/docs/rules/no-plusplus
				 */
				'no-plusplus': 'off',

				/**
				 * https://eslint.org/docs/rules/object-shorthand
				 */
				'object-shorthand': 'error',

				/**
				 * https://eslint.org/docs/rules/prefer-const
				 */
				'prefer-const': 'error',

				/**
				 * https://eslint.org/docs/rules/prefer-spread
				 */
				'prefer-spread': 'error',

				// ----------------------------------
				//              import
				// ----------------------------------

				/**
				 * https://github.com/import-js/eslint-plugin-import/blob/main/docs/rules/prefer-default-export.md
				 */
				'import/prefer-default-export': 'off',
			},
		},
		{
			files: ['./packages/nodes-base/credentials/*.credentials.ts'],
			plugins: ['eslint-plugin-n8n-nodes-base'],
			rules: {
				'n8n-nodes-base/cred-filename-against-convention': 'error',
				'n8n-nodes-base/cred-class-field-display-name-missing-oauth2': 'error',
				'n8n-nodes-base/cred-class-field-name-missing-oauth2': 'error',
			},
		},
		{
			files: ['./packages/nodes-base/nodes/**/*.ts'],
			plugins: ['eslint-plugin-n8n-nodes-base'],
			rules: {
				'n8n-nodes-base/node-class-description-empty-string': 'error',
				'n8n-nodes-base/node-class-description-icon-not-svg': 'error',
				'n8n-nodes-base/node-class-description-inputs-wrong-regular-node': 'error',
				'n8n-nodes-base/node-class-description-inputs-wrong-trigger-node': 'error',
				'n8n-nodes-base/node-class-description-missing-subtitle': 'error',
				'n8n-nodes-base/node-class-description-outputs-wrong': 'error',
				'n8n-nodes-base/node-execute-block-double-assertion-for-items': 'error',
				'n8n-nodes-base/node-filename-against-convention': 'error',
				'n8n-nodes-base/node-param-collection-type-unsorted-items': 'error',
				'n8n-nodes-base/node-param-default-missing': 'error',
				'n8n-nodes-base/node-param-default-wrong-for-boolean': 'error',
				'n8n-nodes-base/node-param-default-wrong-for-collection': 'error',
				'n8n-nodes-base/node-param-default-wrong-for-fixed-collection': 'error',
				'n8n-nodes-base/node-param-default-wrong-for-fixed-collection': 'error',
				'n8n-nodes-base/node-param-default-wrong-for-multi-options': 'error',
				'n8n-nodes-base/node-param-default-wrong-for-number': 'error',
				'n8n-nodes-base/node-param-default-wrong-for-simplify': 'error',
				'n8n-nodes-base/node-param-default-wrong-for-string': 'error',
				'n8n-nodes-base/node-param-description-boolean-without-whether': 'error',
				'n8n-nodes-base/node-param-description-comma-separated-hyphen': 'error',
				'n8n-nodes-base/node-param-description-empty-string': 'error',
				'n8n-nodes-base/node-param-description-excess-final-period': 'error',
				'n8n-nodes-base/node-param-description-excess-inner-whitespace': 'error',
				'n8n-nodes-base/node-param-description-identical-to-display-name': 'error',
				'n8n-nodes-base/node-param-description-line-break-html-tag': 'error',
				'n8n-nodes-base/node-param-description-lowercase-first-char': 'error',
				'n8n-nodes-base/node-param-description-miscased-id': 'error',
				'n8n-nodes-base/node-param-description-miscased-json': 'error',
				'n8n-nodes-base/node-param-description-miscased-url': 'error',
				'n8n-nodes-base/node-param-description-missing-final-period': 'error',
				'n8n-nodes-base/node-param-description-missing-for-ignore-ssl-issues': 'error',
				'n8n-nodes-base/node-param-description-missing-for-return-all': 'error',
				'n8n-nodes-base/node-param-description-missing-for-simplify': 'error',
				'n8n-nodes-base/node-param-description-missing-from-dynamic-options': 'error',
				'n8n-nodes-base/node-param-description-missing-from-limit': 'error',
				'n8n-nodes-base/node-param-description-unencoded-angle-brackets': 'error',
				'n8n-nodes-base/node-param-description-unneeded-backticks': 'error',
				'n8n-nodes-base/node-param-description-untrimmed': 'error',
				'n8n-nodes-base/node-param-description-url-missing-protocol': 'error',
				'n8n-nodes-base/node-param-description-weak': 'error',
				'n8n-nodes-base/node-param-description-wrong-for-dynamic-multi-options': 'error',
				'n8n-nodes-base/node-param-description-wrong-for-dynamic-options': 'error',
				'n8n-nodes-base/node-param-description-wrong-for-ignore-ssl-issues': 'error',
				'n8n-nodes-base/node-param-description-wrong-for-limit': 'error',
				'n8n-nodes-base/node-param-description-wrong-for-return-all': 'error',
				'n8n-nodes-base/node-param-description-wrong-for-simplify': 'error',
				'n8n-nodes-base/node-param-description-wrong-for-upsert': 'error',
				'n8n-nodes-base/node-param-display-name-excess-inner-whitespace': 'error',
				'n8n-nodes-base/node-param-display-name-miscased': 'error',
				'n8n-nodes-base/node-param-display-name-miscased-id': 'error',
				'n8n-nodes-base/node-param-display-name-untrimmed': 'error',
				'n8n-nodes-base/node-param-display-name-wrong-for-dynamic-multi-options': 'error',
				'n8n-nodes-base/node-param-display-name-wrong-for-dynamic-options': 'error',
				'n8n-nodes-base/node-param-display-name-wrong-for-simplify': 'error',
				'n8n-nodes-base/node-param-display-name-wrong-for-update-fields': 'error',
				'n8n-nodes-base/node-param-min-value-wrong-for-limit': 'error',
				'n8n-nodes-base/node-param-multi-options-type-unsorted-items': 'error',
				'n8n-nodes-base/node-param-operation-without-no-data-expression': 'error',
				'n8n-nodes-base/node-param-option-description-identical-to-name': 'error',
				'n8n-nodes-base/node-param-option-name-containing-star': 'error',
				'n8n-nodes-base/node-param-option-name-duplicate': 'error',
				'n8n-nodes-base/node-param-option-name-wrong-for-get-all': 'error',
				'n8n-nodes-base/node-param-option-name-wrong-for-upsert': 'error',
				'n8n-nodes-base/node-param-option-value-duplicate': 'error',
				'n8n-nodes-base/node-param-options-type-unsorted-items': 'error',
				'n8n-nodes-base/node-param-placeholder-miscased-id': 'error',
				'n8n-nodes-base/node-param-placeholder-missing-email': 'error',
				'n8n-nodes-base/node-param-required-false': 'error',
				'n8n-nodes-base/node-param-resource-with-plural-option': 'error',
				'n8n-nodes-base/node-param-resource-without-no-data-expression': 'error',
				'n8n-nodes-base/node-param-type-options-missing-from-limit': 'error',
				'n8n-nodes-base/node-param-description-missing-from-dynamic-multi-options': 'error',
<<<<<<< HEAD
				'n8n-nodes-base/node-execute-block-wrong-error-thrown': 'error',
=======
				'n8n-nodes-base/node-param-array-type-assertion': 'error',
				'n8n-nodes-base/node-dirname-against-convention': 'error',
>>>>>>> 53f4716d
			},
		},
	],
};<|MERGE_RESOLUTION|>--- conflicted
+++ resolved
@@ -455,12 +455,9 @@
 				'n8n-nodes-base/node-param-resource-without-no-data-expression': 'error',
 				'n8n-nodes-base/node-param-type-options-missing-from-limit': 'error',
 				'n8n-nodes-base/node-param-description-missing-from-dynamic-multi-options': 'error',
-<<<<<<< HEAD
 				'n8n-nodes-base/node-execute-block-wrong-error-thrown': 'error',
-=======
 				'n8n-nodes-base/node-param-array-type-assertion': 'error',
 				'n8n-nodes-base/node-dirname-against-convention': 'error',
->>>>>>> 53f4716d
 			},
 		},
 	],
