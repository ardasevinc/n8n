import jwt from 'jsonwebtoken';
import set from 'lodash/set';
import { isHtmlRenderedContentType, sandboxHtmlResponse } from 'n8n-core';
import type {
	IDataObject,
	IExecuteFunctions,
	IN8nHttpFullResponse,
	IN8nHttpResponse,
	INodeExecutionData,
	INodeProperties,
	INodeType,
	INodeTypeDescription,
} from 'n8n-workflow';
import {
	jsonParse,
	NodeOperationError,
	NodeConnectionTypes,
	WEBHOOK_NODE_TYPE,
	FORM_TRIGGER_NODE_TYPE,
	CHAT_TRIGGER_NODE_TYPE,
	WAIT_NODE_TYPE,
	WAIT_INDEFINITELY,
} from 'n8n-workflow';
import type { Readable } from 'stream';

import { formatPrivateKey, generatePairedItemData } from '../../utils/utilities';
import { configuredOutputs } from './utils/outputs';
import { getBinaryResponse } from './utils/binary';

const respondWithProperty: INodeProperties = {
	displayName: 'Respond With',
	name: 'respondWith',
	type: 'options',
	options: [
		{
			name: 'All Incoming Items',
			value: 'allIncomingItems',
			description: 'Respond with all input JSON items',
		},
		{
			name: 'Binary File',
			value: 'binary',
			description: 'Respond with incoming file binary data',
		},
		{
			name: 'First Incoming Item',
			value: 'firstIncomingItem',
			description: 'Respond with the first input JSON item',
		},
		{
			name: 'JSON',
			value: 'json',
			description: 'Respond with a custom JSON body',
		},
		{
			name: 'JWT Token',
			value: 'jwt',
			description: 'Respond with a JWT token',
		},
		{
			name: 'No Data',
			value: 'noData',
			description: 'Respond with an empty body',
		},
		{
			name: 'Redirect',
			value: 'redirect',
			description: 'Respond with a redirect to a given URL',
		},
		{
			name: 'Text',
			value: 'text',
			description: 'Respond with a simple text message body',
		},
	],
	default: 'firstIncomingItem',
	description: 'The data that should be returned',
};

export class RespondToWebhook implements INodeType {
	description: INodeTypeDescription = {
		displayName: 'Respond to Webhook',
		icon: { light: 'file:webhook.svg', dark: 'file:webhook.dark.svg' },
		name: 'respondToWebhook',
		group: ['transform'],
		version: [1, 1.1, 1.2, 1.3, 1.4],
		description: 'Returns data for Webhook',
		defaults: {
			name: 'Respond to Webhook',
		},
		inputs: [NodeConnectionTypes.Main],
		outputs: `={{(${configuredOutputs})($nodeVersion, $parameter)}}`,
		credentials: [
			{
				name: 'jwtAuth',
				required: true,
				displayOptions: {
					show: {
						respondWith: ['jwt'],
					},
				},
			},
		],
		properties: [
			{
				displayName: 'Enable Response Output Branch',
				name: 'enableResponseOutput',
				type: 'boolean',
				default: false,
				description:
					'Whether to provide an additional output branch with the response sent to the webhook',
				isNodeSetting: true,
				displayOptions: { show: { '@version': [{ _cnd: { gte: 1.4 } }] } },
			},
			{
				displayName:
					'Verify that the "Webhook" node\'s "Respond" parameter is set to "Using Respond to Webhook Node". <a href="https://docs.n8n.io/integrations/builtin/core-nodes/n8n-nodes-base.respondtowebhook/" target="_blank">More details',
				name: 'generalNotice',
				type: 'notice',
				default: '',
			},
			{
				...respondWithProperty,
				displayOptions: { show: { '@version': [1, 1.1] } },
			},
			{
				...respondWithProperty,
				noDataExpression: true,
				displayOptions: { show: { '@version': [{ _cnd: { gte: 1.2 } }] } },
			},
			{
				displayName: 'Credentials',
				name: 'credentials',
				type: 'credentials',
				default: '',
				displayOptions: {
					show: {
						respondWith: ['jwt'],
					},
				},
			},
			{
				displayName:
					'When using expressions, note that this node will only run for the first item in the input data',
				name: 'webhookNotice',
				type: 'notice',
				displayOptions: {
					show: {
						respondWith: ['json', 'text', 'jwt'],
					},
				},
				default: '',
			},
			{
				displayName: 'Redirect URL',
				name: 'redirectURL',
				type: 'string',
				required: true,
				displayOptions: {
					show: {
						respondWith: ['redirect'],
					},
				},
				default: '',
				placeholder: 'e.g. http://www.n8n.io',
				description: 'The URL to redirect to',
				validateType: 'url',
			},
			{
				displayName: 'Response Body',
				name: 'responseBody',
				type: 'json',
				displayOptions: {
					show: {
						respondWith: ['json'],
					},
				},
				default: '{\n  "myField": "value"\n}',
				typeOptions: {
					rows: 4,
				},
				description: 'The HTTP response JSON data',
			},
			{
				displayName: 'Payload',
				name: 'payload',
				type: 'json',
				displayOptions: {
					show: {
						respondWith: ['jwt'],
					},
				},
				default: '{\n  "myField": "value"\n}',
				typeOptions: {
					rows: 4,
				},
				validateType: 'object',
				description: 'The payload to include in the JWT token',
			},
			{
				displayName: 'Response Body',
				name: 'responseBody',
				type: 'string',
				displayOptions: {
					show: {
						respondWith: ['text'],
					},
				},
				typeOptions: {
					rows: 2,
				},
				default: '',
				placeholder: 'e.g. Workflow completed',
				description: 'The HTTP response text data',
			},
			{
				displayName: 'Response Data Source',
				name: 'responseDataSource',
				type: 'options',
				displayOptions: {
					show: {
						respondWith: ['binary'],
					},
				},
				options: [
					{
						name: 'Choose Automatically From Input',
						value: 'automatically',
						description: 'Use if input data will contain a single piece of binary data',
					},
					{
						name: 'Specify Myself',
						value: 'set',
						description: 'Enter the name of the input field the binary data will be in',
					},
				],
				default: 'automatically',
			},
			{
				displayName: 'Input Field Name',
				name: 'inputFieldName',
				type: 'string',
				required: true,
				default: 'data',
				displayOptions: {
					show: {
						respondWith: ['binary'],
						responseDataSource: ['set'],
					},
				},
				description: 'The name of the node input field with the binary data',
			},

			{
				displayName: 'Options',
				name: 'options',
				type: 'collection',
				placeholder: 'Add option',
				default: {},
				options: [
					{
						displayName: 'Response Code',
						name: 'responseCode',
						type: 'number',
						typeOptions: {
							minValue: 100,
							maxValue: 599,
						},
						default: 200,
						description: 'The HTTP response code to return. Defaults to 200.',
					},
					{
						displayName: 'Response Headers',
						name: 'responseHeaders',
						placeholder: 'Add Response Header',
						description: 'Add headers to the webhook response',
						type: 'fixedCollection',
						typeOptions: {
							multipleValues: true,
						},
						default: {},
						options: [
							{
								name: 'entries',
								displayName: 'Entries',
								values: [
									{
										displayName: 'Name',
										name: 'name',
										type: 'string',
										default: '',
										description: 'Name of the header',
									},
									{
										displayName: 'Value',
										name: 'value',
										type: 'string',
										default: '',
										description: 'Value of the header',
									},
								],
							},
						],
					},
					{
						displayName: 'Put Response in Field',
						name: 'responseKey',
						type: 'string',
						displayOptions: {
							show: {
								['/respondWith']: ['allIncomingItems', 'firstIncomingItem'],
							},
						},
						default: '',
						description: 'The name of the response field to put all items in',
						placeholder: 'e.g. data',
					},
				],
			},
		],
	};

	async onMessage(
		context: IExecuteFunctions,
		_data: INodeExecutionData,
	): Promise<INodeExecutionData[][]> {
		const inputData = context.getInputData();
		return [inputData];
	}

	async execute(this: IExecuteFunctions): Promise<INodeExecutionData[][]> {
		const items = this.getInputData();
		const nodeVersion = this.getNode().typeVersion;

		const WEBHOOK_NODE_TYPES = [
			WEBHOOK_NODE_TYPE,
			FORM_TRIGGER_NODE_TYPE,
			CHAT_TRIGGER_NODE_TYPE,
			WAIT_NODE_TYPE,
		];

		let response: IN8nHttpFullResponse;

		const connectedNodes = this.getParentNodes(this.getNode().name);

		try {
			if (nodeVersion >= 1.1) {
				if (!connectedNodes.some(({ type }) => WEBHOOK_NODE_TYPES.includes(type))) {
					throw new NodeOperationError(
						this.getNode(),
						new Error('No Webhook node found in the workflow'),
						{
							description:
								'Insert a Webhook node to your workflow and set the “Respond” parameter to “Using Respond to Webhook Node” ',
						},
					);
				}
			}

			const respondWith = this.getNodeParameter('respondWith', 0) as string;
			const options = this.getNodeParameter('options', 0, {});

			const headers = {} as IDataObject;
			if (options.responseHeaders) {
				for (const header of (options.responseHeaders as IDataObject).entries as IDataObject[]) {
					if (typeof header.name !== 'string') {
						header.name = header.name?.toString();
					}
					headers[header.name?.toLowerCase() as string] = header.value?.toString();
				}
			}

			const hasHtmlContentType =
				headers['content-type'] && isHtmlRenderedContentType(headers['content-type'] as string);

			let statusCode = (options.responseCode as number) || 200;
			let responseBody: IN8nHttpResponse | Readable;
			if (respondWith === 'json') {
				const responseBodyParameter = this.getNodeParameter('responseBody', 0) as string;
				if (responseBodyParameter) {
					if (typeof responseBodyParameter === 'object') {
						responseBody = responseBodyParameter;
					} else {
						try {
							responseBody = jsonParse(responseBodyParameter);
						} catch (error) {
							throw new NodeOperationError(this.getNode(), error as Error, {
								message: "Invalid JSON in 'Response Body' field",
								description:
									"Check that the syntax of the JSON in the 'Response Body' parameter is valid",
							});
						}
					}
				}
			} else if (respondWith === 'jwt') {
				try {
					const { keyType, secret, algorithm, privateKey } = await this.getCredentials<{
						keyType: 'passphrase' | 'pemKey';
						privateKey: string;
						secret: string;
						algorithm: jwt.Algorithm;
					}>('jwtAuth');

					let secretOrPrivateKey;

					if (keyType === 'passphrase') {
						secretOrPrivateKey = secret;
					} else {
						secretOrPrivateKey = formatPrivateKey(privateKey);
					}
					const payload = this.getNodeParameter('payload', 0, {}) as IDataObject;
					const token = jwt.sign(payload, secretOrPrivateKey, { algorithm });
					responseBody = { token };
				} catch (error) {
					throw new NodeOperationError(this.getNode(), error as Error, {
						message: 'Error signing JWT token',
					});
				}
			} else if (respondWith === 'allIncomingItems') {
				const respondItems = items.map((item) => item.json);
				responseBody = options.responseKey
					? set({}, options.responseKey as string, respondItems)
					: respondItems;
			} else if (respondWith === 'firstIncomingItem') {
				responseBody = options.responseKey
					? set({}, options.responseKey as string, items[0].json)
					: items[0].json;
			} else if (respondWith === 'text') {
				// If a user doesn't set the content-type header and uses html, the html can still be rendered on the browser
				if (hasHtmlContentType || !headers['content-type']) {
					responseBody = sandboxHtmlResponse(this.getNodeParameter('responseBody', 0) as string);
				} else {
					responseBody = this.getNodeParameter('responseBody', 0) as string;
				}
			} else if (respondWith === 'binary') {
				const item = items[0];

				if (item.binary === undefined) {
					throw new NodeOperationError(this.getNode(), 'No binary data exists on the first item!');
				}

				let responseBinaryPropertyName: string;

				const responseDataSource = this.getNodeParameter('responseDataSource', 0) as string;

				if (responseDataSource === 'set') {
					responseBinaryPropertyName = this.getNodeParameter('inputFieldName', 0) as string;
				} else {
					const binaryKeys = Object.keys(item.binary);
					if (binaryKeys.length === 0) {
						throw new NodeOperationError(
							this.getNode(),
							'No binary data exists on the first item!',
						);
					}
					responseBinaryPropertyName = binaryKeys[0];
				}

				const binaryData = this.helpers.assertBinaryData(0, responseBinaryPropertyName);

				responseBody = getBinaryResponse(binaryData, headers);
			} else if (respondWith === 'redirect') {
				headers.location = this.getNodeParameter('redirectURL', 0) as string;
				statusCode = (options.responseCode as number) ?? 307;
			} else if (respondWith !== 'noData') {
				throw new NodeOperationError(
					this.getNode(),
					`The Response Data option "${respondWith}" is not supported!`,
				);
			}

<<<<<<< HEAD
			const chatTrigger = connectedNodes.find(
				(node) => node.type === CHAT_TRIGGER_NODE_TYPE && !node.disabled,
			);

			if (chatTrigger && !chatTrigger.disabled) {
				let message = '';

				if (responseBody && typeof responseBody === 'object' && !Array.isArray(responseBody)) {
					message =
						(((responseBody as IDataObject).output ??
							(responseBody as IDataObject).text ??
							(responseBody as IDataObject).message) as string) ?? '';

					if (message === '' && Object.keys(responseBody).length > 0) {
						try {
							message = JSON.stringify(responseBody, null, 2);
						} catch (e) {}
					}
				}

				await this.putExecutionToWait(WAIT_INDEFINITELY);
				return [[{ json: {}, sendMessage: message }]];
=======
			if (
				hasHtmlContentType &&
				respondWith !== 'text' &&
				respondWith !== 'binary' &&
				responseBody
			) {
				responseBody = sandboxHtmlResponse(JSON.stringify(responseBody as string));
>>>>>>> 7657cce5
			}

			response = {
				body: responseBody,
				headers,
				statusCode,
			};

			this.sendResponse(response);
		} catch (error) {
			if (this.continueOnFail()) {
				const itemData = generatePairedItemData(items.length);
				const returnData = this.helpers.constructExecutionMetaData(
					[{ json: { error: error.message } }],
					{ itemData },
				);
				return [returnData];
			}

			throw error;
		}

		if (nodeVersion === 1.3) {
			return [items, [{ json: { response } }]];
		} else if (nodeVersion >= 1.4 && this.getNodeParameter('enableResponseOutput', 0, false)) {
			return [items, [{ json: { response } }]];
		}

		return [items];
	}
}<|MERGE_RESOLUTION|>--- conflicted
+++ resolved
@@ -469,7 +469,6 @@
 				);
 			}
 
-<<<<<<< HEAD
 			const chatTrigger = connectedNodes.find(
 				(node) => node.type === CHAT_TRIGGER_NODE_TYPE && !node.disabled,
 			);
@@ -492,7 +491,8 @@
 
 				await this.putExecutionToWait(WAIT_INDEFINITELY);
 				return [[{ json: {}, sendMessage: message }]];
-=======
+			}
+
 			if (
 				hasHtmlContentType &&
 				respondWith !== 'text' &&
@@ -500,7 +500,6 @@
 				responseBody
 			) {
 				responseBody = sandboxHtmlResponse(JSON.stringify(responseBody as string));
->>>>>>> 7657cce5
 			}
 
 			response = {
