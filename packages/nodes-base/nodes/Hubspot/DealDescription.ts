--- conflicted
+++ resolved
@@ -690,14 +690,6 @@
 												value: 'NOT_HAS_PROPERTY',
 											},
 											{
-<<<<<<< HEAD
-												name: 'Contains Exactly',
-												value: 'CONTAINS_TOKEN',
-											},
-											{
-												name: 'Doesn\'t Contain Exactly',
-												value: 'NOT_CONTAINS_TOKEN',
-=======
 												name: 'Less Than',
 												value: 'LT',
 											},
@@ -708,7 +700,6 @@
 											{
 												name: 'Not Equal',
 												value: 'NEQ',
->>>>>>> e29c5975
 											},
 										],
 										default: 'EQ',
