--- conflicted
+++ resolved
@@ -14,9 +14,8 @@
 import { LOGS_PANEL_STATE, type LogEntrySelection } from '@/components/CanvasChat/types/logs';
 import LogsPanelActions from '@/components/CanvasChat/future/components/LogsPanelActions.vue';
 import {
-	createAiData,
+	createLogEntries,
 	findLogEntryToAutoSelect,
-	getTreeNodeData,
 	type TreeNode,
 } from '@/components/RunDataAi/utils';
 
@@ -36,9 +35,10 @@
 const { rootStyles, height, chatWidth, onWindowResize, onResizeDebounced, onResizeChatDebounced } =
 	useResize(container);
 
-<<<<<<< HEAD
-const { currentSessionId, messages, connectedNode, sendMessage, refreshSession, displayExecution } =
-	useChatState(isReadOnly, onWindowResize);
+const { currentSessionId, messages, sendMessage, refreshSession, displayExecution } = useChatState(
+	isReadOnly,
+	onWindowResize,
+);
 
 const hasChat = computed(() =>
 	isReadOnly
@@ -49,17 +49,10 @@
 );
 const workflow = computed(() => workflowsStore.getCurrentWorkflow());
 const executionTree = computed<TreeNode[]>(() =>
-	connectedNode.value
-		? getTreeNodeData(
-				connectedNode.value.name,
-				workflow.value,
-				createAiData(
-					connectedNode.value.name,
-					workflow.value,
-					workflowsStore.getWorkflowResultDataByNodeName,
-				),
-			)
-		: [],
+	createLogEntries(
+		workflow.value,
+		workflowsStore.workflowExecutionData?.data?.resultData.runData ?? {},
+	),
 );
 const manualLogEntrySelection = ref<LogEntrySelection>({ type: 'initial' });
 const autoSelectedLogEntry = computed(() =>
@@ -76,11 +69,6 @@
 		: manualLogEntrySelection.value.type === 'none'
 			? undefined
 			: manualLogEntrySelection.value.data,
-=======
-const { currentSessionId, messages, sendMessage, refreshSession, displayExecution } = useChatState(
-	ref(false),
-	onWindowResize,
->>>>>>> d24b684a
 );
 const isLogDetailsOpen = computed(() => selectedLogEntry.value !== undefined);
 
@@ -185,14 +173,9 @@
 					<LogsOverviewPanel
 						:class="$style.logsOverview"
 						:is-open="panelState !== LOGS_PANEL_STATE.CLOSED"
-<<<<<<< HEAD
-						:node="connectedNode"
 						:is-read-only="isReadOnly"
 						:selection="selectedLogEntry"
 						:execution-tree="executionTree"
-=======
-						:selected="selectedLogEntry"
->>>>>>> d24b684a
 						@click-header="handleClickHeader"
 						@select="handleSelectLogEntry"
 					>
