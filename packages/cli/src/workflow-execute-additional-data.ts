/* eslint-disable @typescript-eslint/no-unsafe-argument */
/* eslint-disable @typescript-eslint/no-use-before-define */
/* eslint-disable @typescript-eslint/no-unsafe-member-access */
/* eslint-disable @typescript-eslint/no-unsafe-assignment */
import type { PushMessage, PushType } from '@n8n/api-types';
import { GlobalConfig } from '@n8n/config';
import { Container } from '@n8n/di';
import { Logger, WorkflowExecute } from 'n8n-core';
import { ApplicationError, Workflow } from 'n8n-workflow';
import type {
	IDataObject,
	IExecuteData,
	IExecuteWorkflowInfo,
	INode,
	INodeExecutionData,
	INodeParameters,
	IRun,
	IRunExecutionData,
	IWorkflowBase,
	IWorkflowExecuteAdditionalData,
	IWorkflowSettings,
	WorkflowExecuteMode,
	ExecutionStatus,
	ExecutionError,
	IExecuteFunctions,
	ITaskDataConnections,
	ExecuteWorkflowOptions,
	IWorkflowExecutionDataProcess,
	EnvProviderState,
	ExecuteWorkflowData,
	RelatedExecution,
} from 'n8n-workflow';

import { ActiveExecutions } from '@/active-executions';
import { CredentialsHelper } from '@/credentials-helper';
import { ExecutionRepository } from '@/databases/repositories/execution.repository';
import { WorkflowRepository } from '@/databases/repositories/workflow.repository';
import { EventService } from '@/events/event.service';
import type { AiEventMap, AiEventPayload } from '@/events/maps/ai.event-map';
import { getWorkflowHooksIntegrated } from '@/execution-lifecycle/execution-lifecycle-hooks';
import { ExternalHooks } from '@/external-hooks';
import type { UpdateExecutionPayload } from '@/interfaces';
import { NodeTypes } from '@/node-types';
import { Push } from '@/push';
import { SecretsHelper } from '@/secrets-helpers.ee';
import { UrlService } from '@/services/url.service';
import { SubworkflowPolicyChecker } from '@/subworkflows/subworkflow-policy-checker.service';
import { TaskRequester } from '@/task-runners/task-managers/task-requester';
import { PermissionChecker } from '@/user-management/permission-checker';
import { findSubworkflowStart } from '@/utils';
import { objectToError } from '@/utils/object-to-error';
import * as WorkflowHelpers from '@/workflow-helpers';

<<<<<<< HEAD
import { ChatService } from './chat/chat-service';
import { WorkflowRepository } from './databases/repositories/workflow.repository';
import { EventService } from './events/event.service';
import { restoreBinaryDataId } from './execution-lifecycle-hooks/restore-binary-data-id';
import { saveExecutionProgress } from './execution-lifecycle-hooks/save-execution-progress';
import {
	determineFinalExecutionStatus,
	prepareExecutionDataForDbUpdate,
	updateExistingExecution,
} from './execution-lifecycle-hooks/shared/shared-hook-functions';
import { toSaveSettings } from './execution-lifecycle-hooks/to-save-settings';
import { SecretsHelper } from './secrets-helpers.ee';
import { OwnershipService } from './services/ownership.service';
import { UrlService } from './services/url.service';
import { SubworkflowPolicyChecker } from './subworkflows/subworkflow-policy-checker.service';
import { TaskRequester } from './task-runners/task-managers/task-requester';
import { PermissionChecker } from './user-management/permission-checker';
import { WorkflowExecutionService } from './workflows/workflow-execution.service';
import { WorkflowStaticDataService } from './workflows/workflow-static-data.service';

export function objectToError(errorObject: unknown, workflow: Workflow): Error {
	// TODO: Expand with other error types
	if (errorObject instanceof Error) {
		// If it's already an Error instance, return it as is.
		return errorObject;
	} else if (
		isObjectLiteral(errorObject) &&
		'message' in errorObject &&
		typeof errorObject.message === 'string'
	) {
		// If it's an object with a 'message' property, create a new Error instance.
		let error: Error | undefined;
		if (
			'node' in errorObject &&
			isObjectLiteral(errorObject.node) &&
			typeof errorObject.node.name === 'string'
		) {
			const node = workflow.getNode(errorObject.node.name);

			if (node) {
				error = new NodeOperationError(
					node,
					errorObject as unknown as Error,
					errorObject as object,
				);
			}
		}

		if (error === undefined) {
			error = new Error(errorObject.message);
		}

		if ('description' in errorObject) {
			// @ts-expect-error Error descriptions are surfaced by the UI but
			// not all backend errors account for this property yet.
			error.description = errorObject.description as string;
		}

		if ('stack' in errorObject) {
			// If there's a 'stack' property, set it on the new Error instance.
			error.stack = errorObject.stack as string;
		}

		return error;
	} else {
		// If it's neither an Error nor an object with a 'message' property, create a generic Error.
		return new Error('An error occurred');
	}
}

/**
 * Checks if there was an error and if errorWorkflow or a trigger is defined. If so it collects
 * all the data and executes it
 *
 * @param {IWorkflowBase} workflowData The workflow which got executed
 * @param {IRun} fullRunData The run which produced the error
 * @param {WorkflowExecuteMode} mode The mode in which the workflow got started in
 * @param {string} [executionId] The id the execution got saved as
 */
export function executeErrorWorkflow(
	workflowData: IWorkflowBase,
	fullRunData: IRun,
	mode: WorkflowExecuteMode,
	executionId?: string,
	retryOf?: string,
): void {
	const logger = Container.get(Logger);

	// Check if there was an error and if so if an errorWorkflow or a trigger is set
	let pastExecutionUrl: string | undefined;
	if (executionId !== undefined) {
		pastExecutionUrl = `${Container.get(UrlService).getWebhookBaseUrl()}workflow/${
			workflowData.id
		}/executions/${executionId}`;
	}

	if (fullRunData.data.resultData.error !== undefined) {
		let workflowErrorData: IWorkflowErrorData;
		const workflowId = workflowData.id;

		if (executionId) {
			// The error did happen in an execution
			workflowErrorData = {
				execution: {
					id: executionId,
					url: pastExecutionUrl,
					error: fullRunData.data.resultData.error,
					lastNodeExecuted: fullRunData.data.resultData.lastNodeExecuted!,
					mode,
					retryOf,
				},
				workflow: {
					id: workflowId,
					name: workflowData.name,
				},
			};
		} else {
			// The error did happen in a trigger
			workflowErrorData = {
				trigger: {
					error: fullRunData.data.resultData.error,
					mode,
				},
				workflow: {
					id: workflowId,
					name: workflowData.name,
				},
			};
		}

		const { errorTriggerType } = Container.get(GlobalConfig).nodes;
		// Run the error workflow
		// To avoid an infinite loop do not run the error workflow again if the error-workflow itself failed and it is its own error-workflow.
		const { errorWorkflow } = workflowData.settings ?? {};
		if (errorWorkflow && !(mode === 'error' && workflowId && errorWorkflow === workflowId)) {
			logger.debug('Start external error workflow', {
				executionId,
				errorWorkflowId: errorWorkflow,
				workflowId,
			});
			// If a specific error workflow is set run only that one

			// First, do permission checks.
			if (!workflowId) {
				// Manual executions do not trigger error workflows
				// So this if should never happen. It was added to
				// make sure there are no possible security gaps
				return;
			}

			Container.get(OwnershipService)
				.getWorkflowProjectCached(workflowId)
				.then((project) => {
					void Container.get(WorkflowExecutionService).executeErrorWorkflow(
						errorWorkflow,
						workflowErrorData,
						project,
					);
				})
				.catch((error: Error) => {
					Container.get(ErrorReporter).error(error);
					logger.error(
						`Could not execute ErrorWorkflow for execution ID ${this.executionId} because of error querying the workflow owner`,
						{
							executionId,
							errorWorkflowId: errorWorkflow,
							workflowId,
							error,
							workflowErrorData,
						},
					);
				});
		} else if (
			mode !== 'error' &&
			workflowId !== undefined &&
			workflowData.nodes.some((node) => node.type === errorTriggerType)
		) {
			logger.debug('Start internal error workflow', { executionId, workflowId });
			void Container.get(OwnershipService)
				.getWorkflowProjectCached(workflowId)
				.then((project) => {
					void Container.get(WorkflowExecutionService).executeErrorWorkflow(
						workflowId,
						workflowErrorData,
						project,
					);
				});
		}
	}
}

/**
 * Returns hook functions to push data to Editor-UI
 *
 */
function hookFunctionsPush(): IWorkflowExecuteHooks {
	const logger = Container.get(Logger);
	const pushInstance = Container.get(Push);
	return {
		nodeExecuteBefore: [
			async function (this: WorkflowHooks, nodeName: string): Promise<void> {
				const { pushRef, executionId } = this;
				// Push data to session which started workflow before each
				// node which starts rendering
				if (pushRef === undefined) {
					return;
				}

				logger.debug(`Executing hook on node "${nodeName}" (hookFunctionsPush)`, {
					executionId,
					pushRef,
					workflowId: this.workflowData.id,
				});

				pushInstance.send({ type: 'nodeExecuteBefore', data: { executionId, nodeName } }, pushRef);
			},
		],
		nodeExecuteAfter: [
			async function (this: WorkflowHooks, nodeName: string, data: ITaskData): Promise<void> {
				const { pushRef, executionId } = this;
				// Push data to session which started workflow after each rendered node
				if (pushRef === undefined) {
					return;
				}

				logger.debug(`Executing hook on node "${nodeName}" (hookFunctionsPush)`, {
					executionId,
					pushRef,
					workflowId: this.workflowData.id,
				});

				pushInstance.send(
					{ type: 'nodeExecuteAfter', data: { executionId, nodeName, data } },
					pushRef,
				);
			},
		],
		workflowExecuteBefore: [
			async function (this: WorkflowHooks, _workflow, data): Promise<void> {
				const { pushRef, executionId } = this;
				const { id: workflowId, name: workflowName } = this.workflowData;
				logger.debug('Executing hook (hookFunctionsPush)', {
					executionId,
					pushRef,
					workflowId,
				});
				// Push data to session which started the workflow
				if (pushRef === undefined) {
					return;
				}
				pushInstance.send(
					{
						type: 'executionStarted',
						data: {
							executionId,
							mode: this.mode,
							startedAt: new Date(),
							retryOf: this.retryOf,
							workflowId,
							workflowName,
							flattedRunData: data?.resultData.runData
								? stringify(data.resultData.runData)
								: stringify({}),
						},
					},
					pushRef,
				);
			},
		],
		workflowExecuteAfter: [
			async function (this: WorkflowHooks, fullRunData: IRun): Promise<void> {
				const { pushRef, executionId } = this;
				if (pushRef === undefined) return;

				const { id: workflowId } = this.workflowData;
				logger.debug('Executing hook (hookFunctionsPush)', {
					executionId,
					pushRef,
					workflowId,
				});

				const { status } = fullRunData;
				if (status === 'waiting') {
					pushInstance.send({ type: 'executionWaiting', data: { executionId } }, pushRef);
				} else {
					const rawData = stringify(fullRunData.data);
					pushInstance.send(
						{ type: 'executionFinished', data: { executionId, workflowId, status, rawData } },
						pushRef,
					);
				}
			},
		],
	};
}

export function hookFunctionsPreExecute(): IWorkflowExecuteHooks {
	const externalHooks = Container.get(ExternalHooks);
	return {
		workflowExecuteBefore: [
			async function (this: WorkflowHooks, workflow: Workflow): Promise<void> {
				await externalHooks.run('workflow.preExecute', [workflow, this.mode]);
			},
		],
		nodeExecuteAfter: [
			async function (
				this: WorkflowHooks,
				nodeName: string,
				data: ITaskData,
				executionData: IRunExecutionData,
			): Promise<void> {
				await saveExecutionProgress(
					this.workflowData,
					this.executionId,
					nodeName,
					data,
					executionData,
					this.pushRef,
				);
			},
		],
	};
}

/**
 * Returns hook functions to save workflow execution and call error workflow
 *
 */
function hookFunctionsSave(): IWorkflowExecuteHooks {
	const logger = Container.get(Logger);
	const workflowStatisticsService = Container.get(WorkflowStatisticsService);
	const eventService = Container.get(EventService);
	return {
		nodeExecuteBefore: [
			async function (this: WorkflowHooks, nodeName: string): Promise<void> {
				const { executionId, workflowData: workflow } = this;

				eventService.emit('node-pre-execute', { executionId, workflow, nodeName });
			},
		],
		nodeExecuteAfter: [
			async function (this: WorkflowHooks, nodeName: string): Promise<void> {
				const { executionId, workflowData: workflow } = this;

				eventService.emit('node-post-execute', { executionId, workflow, nodeName });
			},
		],
		workflowExecuteBefore: [],
		workflowExecuteAfter: [
			async function (
				this: WorkflowHooks,
				fullRunData: IRun,
				newStaticData: IDataObject,
			): Promise<void> {
				logger.debug('Executing hook (hookFunctionsSave)', {
					executionId: this.executionId,
					workflowId: this.workflowData.id,
				});

				await restoreBinaryDataId(fullRunData, this.executionId, this.mode);

				const isManualMode = this.mode === 'manual';

				try {
					if (!isManualMode && isWorkflowIdValid(this.workflowData.id) && newStaticData) {
						// Workflow is saved so update in database
						try {
							await Container.get(WorkflowStaticDataService).saveStaticDataById(
								this.workflowData.id,
								newStaticData,
							);
						} catch (e) {
							Container.get(ErrorReporter).error(e);
							logger.error(
								`There was a problem saving the workflow with id "${this.workflowData.id}" to save changed staticData: "${e.message}" (hookFunctionsSave)`,
								{ executionId: this.executionId, workflowId: this.workflowData.id },
							);
						}
					}

					const executionStatus = determineFinalExecutionStatus(fullRunData);
					fullRunData.status = executionStatus;

					const saveSettings = toSaveSettings(this.workflowData.settings);

					if (isManualMode && !saveSettings.manual && !fullRunData.waitTill) {
						/**
						 * When manual executions are not being saved, we only soft-delete
						 * the execution so that the user can access its binary data
						 * while building their workflow.
						 *
						 * The manual execution and its binary data will be hard-deleted
						 * on the next pruning cycle after the grace period set by
						 * `EXECUTIONS_DATA_HARD_DELETE_BUFFER`.
						 */
						await Container.get(ExecutionRepository).softDelete(this.executionId);

						return;
					}

					const shouldNotSave =
						(executionStatus === 'success' && !saveSettings.success) ||
						(executionStatus !== 'success' && !saveSettings.error);

					if (shouldNotSave && !fullRunData.waitTill && !isManualMode) {
						executeErrorWorkflow(
							this.workflowData,
							fullRunData,
							this.mode,
							this.executionId,
							this.retryOf,
						);

						await Container.get(ExecutionRepository).hardDelete({
							workflowId: this.workflowData.id,
							executionId: this.executionId,
						});

						return;
					}

					// Although it is treated as IWorkflowBase here, it's being instantiated elsewhere with properties that may be sensitive
					// As a result, we should create an IWorkflowBase object with only the data we want to save in it.
					const fullExecutionData = prepareExecutionDataForDbUpdate({
						runData: fullRunData,
						workflowData: this.workflowData,
						workflowStatusFinal: executionStatus,
						retryOf: this.retryOf,
					});

					// When going into the waiting state, store the pushRef in the execution-data
					if (fullRunData.waitTill && isManualMode) {
						fullExecutionData.data.pushRef = this.pushRef;
					}

					await updateExistingExecution({
						executionId: this.executionId,
						workflowId: this.workflowData.id,
						executionData: fullExecutionData,
					});

					if (!isManualMode) {
						executeErrorWorkflow(
							this.workflowData,
							fullRunData,
							this.mode,
							this.executionId,
							this.retryOf,
						);
					}
				} catch (error) {
					Container.get(ErrorReporter).error(error);
					logger.error(`Failed saving execution data to DB on execution ID ${this.executionId}`, {
						executionId: this.executionId,
						workflowId: this.workflowData.id,
						error,
					});
					if (!isManualMode) {
						executeErrorWorkflow(
							this.workflowData,
							fullRunData,
							this.mode,
							this.executionId,
							this.retryOf,
						);
					}
				} finally {
					workflowStatisticsService.emit('workflowExecutionCompleted', {
						workflowData: this.workflowData,
						fullRunData,
					});
				}
			},
		],
		nodeFetchedData: [
			async (workflowId: string, node: INode) => {
				workflowStatisticsService.emit('nodeFetchedData', { workflowId, node });
			},
		],
	};
}

/**
 * Returns hook functions to save workflow execution and call error workflow
 * for running with queues. Manual executions should never run on queues as
 * they are always executed in the main process.
 *
 */
function hookFunctionsSaveWorker(): IWorkflowExecuteHooks {
	const logger = Container.get(Logger);
	const workflowStatisticsService = Container.get(WorkflowStatisticsService);
	const eventService = Container.get(EventService);
	return {
		nodeExecuteBefore: [
			async function (this: WorkflowHooks, nodeName: string): Promise<void> {
				const { executionId, workflowData: workflow } = this;

				eventService.emit('node-pre-execute', { executionId, workflow, nodeName });
			},
		],
		nodeExecuteAfter: [
			async function (this: WorkflowHooks, nodeName: string): Promise<void> {
				const { executionId, workflowData: workflow } = this;

				eventService.emit('node-post-execute', { executionId, workflow, nodeName });
			},
		],
		workflowExecuteBefore: [
			async function (): Promise<void> {
				const { executionId, workflowData } = this;

				eventService.emit('workflow-pre-execute', { executionId, data: workflowData });
			},
		],
		workflowExecuteAfter: [
			async function (
				this: WorkflowHooks,
				fullRunData: IRun,
				newStaticData: IDataObject,
			): Promise<void> {
				logger.debug('Executing hook (hookFunctionsSaveWorker)', {
					executionId: this.executionId,
					workflowId: this.workflowData.id,
				});
				try {
					if (isWorkflowIdValid(this.workflowData.id) && newStaticData) {
						// Workflow is saved so update in database
						try {
							await Container.get(WorkflowStaticDataService).saveStaticDataById(
								this.workflowData.id,
								newStaticData,
							);
						} catch (e) {
							Container.get(ErrorReporter).error(e);
							logger.error(
								`There was a problem saving the workflow with id "${this.workflowData.id}" to save changed staticData: "${e.message}" (workflowExecuteAfter)`,
								{ pushRef: this.pushRef, workflowId: this.workflowData.id },
							);
						}
					}

					const workflowStatusFinal = determineFinalExecutionStatus(fullRunData);
					fullRunData.status = workflowStatusFinal;

					if (workflowStatusFinal !== 'success' && workflowStatusFinal !== 'waiting') {
						executeErrorWorkflow(
							this.workflowData,
							fullRunData,
							this.mode,
							this.executionId,
							this.retryOf,
						);
					}

					// Although it is treated as IWorkflowBase here, it's being instantiated elsewhere with properties that may be sensitive
					// As a result, we should create an IWorkflowBase object with only the data we want to save in it.
					const fullExecutionData = prepareExecutionDataForDbUpdate({
						runData: fullRunData,
						workflowData: this.workflowData,
						workflowStatusFinal,
						retryOf: this.retryOf,
					});

					await updateExistingExecution({
						executionId: this.executionId,
						workflowId: this.workflowData.id,
						executionData: fullExecutionData,
					});
				} catch (error) {
					executeErrorWorkflow(
						this.workflowData,
						fullRunData,
						this.mode,
						this.executionId,
						this.retryOf,
					);
				} finally {
					workflowStatisticsService.emit('workflowExecutionCompleted', {
						workflowData: this.workflowData,
						fullRunData,
					});
				}
			},
			async function (this: WorkflowHooks, runData: IRun): Promise<void> {
				const { executionId, workflowData: workflow } = this;

				eventService.emit('workflow-post-execute', {
					workflow,
					executionId,
					runData,
				});
			},
			async function (this: WorkflowHooks, fullRunData: IRun) {
				const externalHooks = Container.get(ExternalHooks);
				if (externalHooks.exists('workflow.postExecute')) {
					try {
						await externalHooks.run('workflow.postExecute', [
							fullRunData,
							this.workflowData,
							this.executionId,
						]);
					} catch (error) {
						Container.get(ErrorReporter).error(error);
						Container.get(Logger).error(
							'There was a problem running hook "workflow.postExecute"',
							error,
						);
					}
				}
			},
		],
		nodeFetchedData: [
			async (workflowId: string, node: INode) => {
				workflowStatisticsService.emit('nodeFetchedData', { workflowId, node });
			},
		],
	};
}

=======
>>>>>>> 4d55a294
export async function getRunData(
	workflowData: IWorkflowBase,
	inputData?: INodeExecutionData[],
	parentExecution?: RelatedExecution,
): Promise<IWorkflowExecutionDataProcess> {
	const mode = 'integrated';

	const startingNode = findSubworkflowStart(workflowData.nodes);

	// Always start with empty data if no inputData got supplied
	inputData = inputData || [
		{
			json: {},
		},
	];

	// Initialize the incoming data
	const nodeExecutionStack: IExecuteData[] = [];
	nodeExecutionStack.push({
		node: startingNode,
		data: {
			main: [inputData],
		},
		metadata: { parentExecution },
		source: null,
	});

	const runExecutionData: IRunExecutionData = {
		startData: {},
		resultData: {
			runData: {},
		},
		executionData: {
			contextData: {},
			metadata: {},
			nodeExecutionStack,
			waitingExecution: {},
			waitingExecutionSource: {},
		},
		parentExecution,
	};

	return {
		executionMode: mode,
		executionData: runExecutionData,
		workflowData,
	};
}

export async function getWorkflowData(
	workflowInfo: IExecuteWorkflowInfo,
	parentWorkflowId: string,
	parentWorkflowSettings?: IWorkflowSettings,
): Promise<IWorkflowBase> {
	if (workflowInfo.id === undefined && workflowInfo.code === undefined) {
		throw new ApplicationError(
			'No information about the workflow to execute found. Please provide either the "id" or "code"!',
		);
	}

	let workflowData: IWorkflowBase | null;
	if (workflowInfo.id !== undefined) {
		const relations = Container.get(GlobalConfig).tags.disabled ? [] : ['tags'];

		workflowData = await Container.get(WorkflowRepository).get(
			{ id: workflowInfo.id },
			{ relations },
		);

		if (workflowData === undefined || workflowData === null) {
			throw new ApplicationError('Workflow does not exist.', {
				extra: { workflowId: workflowInfo.id },
			});
		}
	} else {
		workflowData = workflowInfo.code ?? null;
		if (workflowData) {
			if (!workflowData.id) {
				workflowData.id = parentWorkflowId;
			}
			if (!workflowData.settings) {
				workflowData.settings = parentWorkflowSettings;
			}
		}
	}

	return workflowData!;
}

/**
 * Executes the workflow with the given ID
 */
export async function executeWorkflow(
	workflowInfo: IExecuteWorkflowInfo,
	additionalData: IWorkflowExecuteAdditionalData,
	options: ExecuteWorkflowOptions,
): Promise<ExecuteWorkflowData> {
	const activeExecutions = Container.get(ActiveExecutions);

	const workflowData =
		options.loadedWorkflowData ??
		(await getWorkflowData(workflowInfo, options.parentWorkflowId, options.parentWorkflowSettings));

	const runData =
		options.loadedRunData ??
		(await getRunData(workflowData, options.inputData, options.parentExecution));

	const executionId = await activeExecutions.add(runData);

	const executionPromise = startExecution(
		additionalData,
		options,
		executionId,
		runData,
		workflowData,
	);

	if (options.doNotWaitToFinish) {
		return { executionId, data: [null] };
	}

	return await executionPromise;
}

async function startExecution(
	additionalData: IWorkflowExecuteAdditionalData,
	options: ExecuteWorkflowOptions,
	executionId: string,
	runData: IWorkflowExecutionDataProcess,
	workflowData: IWorkflowBase,
): Promise<ExecuteWorkflowData> {
	const nodeTypes = Container.get(NodeTypes);
	const activeExecutions = Container.get(ActiveExecutions);
	const executionRepository = Container.get(ExecutionRepository);

	const workflowName = workflowData ? workflowData.name : undefined;
	const workflow = new Workflow({
		id: workflowData.id,
		name: workflowName,
		nodes: workflowData.nodes,
		connections: workflowData.connections,
		active: workflowData.active,
		nodeTypes,
		staticData: workflowData.staticData,
		settings: workflowData.settings,
	});

	/**
	 * A subworkflow execution in queue mode is not enqueued, but rather runs in the
	 * same worker process as the parent execution. Hence ensure the subworkflow
	 * execution is marked as started as well.
	 */
	await executionRepository.setRunning(executionId);

	let data;
	try {
		await Container.get(PermissionChecker).check(workflowData.id, workflowData.nodes);
		await Container.get(SubworkflowPolicyChecker).check(
			workflow,
			options.parentWorkflowId,
			options.node,
			additionalData.userId,
		);

		// Create new additionalData to have different workflow loaded and to call
		// different webhooks
		const additionalDataIntegrated = await getBase();
		additionalDataIntegrated.hooks = getWorkflowHooksIntegrated(
			runData.executionMode,
			executionId,
			workflowData,
			additionalData.userId,
		);
		additionalDataIntegrated.executionId = executionId;
		additionalDataIntegrated.parentCallbackManager = options.parentCallbackManager;

		// Make sure we pass on the original executeWorkflow function we received
		// This one already contains changes to talk to parent process
		// and get executionID from `activeExecutions` running on main process
		additionalDataIntegrated.executeWorkflow = additionalData.executeWorkflow;

		let subworkflowTimeout = additionalData.executionTimeoutTimestamp;
		const workflowSettings = workflowData.settings;
		if (workflowSettings?.executionTimeout !== undefined && workflowSettings.executionTimeout > 0) {
			// We might have received a max timeout timestamp from the parent workflow
			// If we did, then we get the minimum time between the two timeouts
			// If no timeout was given from the parent, then we use our timeout.
			subworkflowTimeout = Math.min(
				additionalData.executionTimeoutTimestamp || Number.MAX_SAFE_INTEGER,
				Date.now() + workflowSettings.executionTimeout * 1000,
			);
		}

		additionalDataIntegrated.executionTimeoutTimestamp = subworkflowTimeout;

		const runExecutionData = runData.executionData as IRunExecutionData;

		// Execute the workflow
		const workflowExecute = new WorkflowExecute(
			additionalDataIntegrated,
			runData.executionMode,
			runExecutionData,
		);
		const execution = workflowExecute.processRunExecutionData(workflow);
		activeExecutions.attachWorkflowExecution(executionId, execution);
		data = await execution;
	} catch (error) {
		const executionError = error ? (error as ExecutionError) : undefined;
		const fullRunData: IRun = {
			data: {
				resultData: {
					error: executionError,
					runData: {},
				},
			},
			finished: false,
			mode: 'integrated',
			startedAt: new Date(),
			stoppedAt: new Date(),
			status: 'error',
		};
		// When failing, we might not have finished the execution
		// Therefore, database might not contain finished errors.
		// Force an update to db as there should be no harm doing this

		const fullExecutionData: UpdateExecutionPayload = {
			data: fullRunData.data,
			mode: fullRunData.mode,
			finished: fullRunData.finished ? fullRunData.finished : false,
			startedAt: fullRunData.startedAt,
			stoppedAt: fullRunData.stoppedAt,
			status: fullRunData.status,
			workflowData,
			workflowId: workflowData.id,
		};
		if (workflowData.id) {
			fullExecutionData.workflowId = workflowData.id;
		}

		activeExecutions.finalizeExecution(executionId, fullRunData);

		await executionRepository.updateExistingExecution(executionId, fullExecutionData);
		throw objectToError(
			{
				...executionError,
				stack: executionError?.stack,
				message: executionError?.message,
			},
			workflow,
		);
	}

	const externalHooks = Container.get(ExternalHooks);
	await externalHooks.run('workflow.postExecute', [data, workflowData, executionId]);

	// subworkflow either finished, or is in status waiting due to a wait node, both cases are considered successes here
	if (data.finished === true || data.status === 'waiting') {
		// Workflow did finish successfully

		activeExecutions.finalizeExecution(executionId, data);
		const returnData = WorkflowHelpers.getDataLastExecutedNodeData(data);
		return {
			executionId,
			data: returnData!.data!.main,
			waitTill: data.waitTill,
		};
	}
	activeExecutions.finalizeExecution(executionId, data);

	// Workflow did fail
	const { error } = data.data.resultData;

	throw objectToError(
		{
			...error,
			stack: error?.stack,
		},
		workflow,
	);
}

export function setExecutionStatus(status: ExecutionStatus) {
	const logger = Container.get(Logger);
	if (this.executionId === undefined) {
		logger.debug(`Setting execution status "${status}" failed because executionId is undefined`);
		return;
	}
	logger.debug(`Setting execution status for ${this.executionId} to "${status}"`);
	Container.get(ActiveExecutions).setStatus(this.executionId, status);
}

export function sendDataToUI(type: PushType, data: IDataObject | IDataObject[]) {
	const { pushRef } = this;
	if (pushRef === undefined) {
		return;
	}

	// Push data to session which started workflow
	try {
		const pushInstance = Container.get(Push);
		pushInstance.send({ type, data } as PushMessage, pushRef);
	} catch (error) {
		const logger = Container.get(Logger);
		logger.warn(`There was a problem sending message to UI: ${error.message}`);
	}
}

/**
 * Returns the base additional data without webhooks
 */
export async function getBase(
	userId?: string,
	currentNodeParameters?: INodeParameters,
	executionTimeoutTimestamp?: number,
): Promise<IWorkflowExecuteAdditionalData> {
	const urlBaseWebhook = Container.get(UrlService).getWebhookBaseUrl();

	const globalConfig = Container.get(GlobalConfig);

	const variables = await WorkflowHelpers.getVariables();

	const eventService = Container.get(EventService);

	return {
		credentialsHelper: Container.get(CredentialsHelper),
		executeWorkflow,
		restApiUrl: urlBaseWebhook + globalConfig.endpoints.rest,
		instanceBaseUrl: urlBaseWebhook,
		formWaitingBaseUrl: urlBaseWebhook + globalConfig.endpoints.formWaiting,
		webhookBaseUrl: urlBaseWebhook + globalConfig.endpoints.webhook,
		webhookWaitingBaseUrl: urlBaseWebhook + globalConfig.endpoints.webhookWaiting,
		webhookTestBaseUrl: urlBaseWebhook + globalConfig.endpoints.webhookTest,
		currentNodeParameters,
		executionTimeoutTimestamp,
		userId,
		setExecutionStatus,
		variables,
		secretsHelpers: Container.get(SecretsHelper),
		getChatConnection: (executionId: string) => {
			return Container.get(ChatService).getConnection(executionId) as WebSocket | undefined;
		},
		async startRunnerTask(
			additionalData: IWorkflowExecuteAdditionalData,
			jobType: string,
			settings: unknown,
			executeFunctions: IExecuteFunctions,
			inputData: ITaskDataConnections,
			node: INode,
			workflow: Workflow,
			runExecutionData: IRunExecutionData,
			runIndex: number,
			itemIndex: number,
			activeNodeName: string,
			connectionInputData: INodeExecutionData[],
			siblingParameters: INodeParameters,
			mode: WorkflowExecuteMode,
			envProviderState: EnvProviderState,
			executeData?: IExecuteData,
		) {
			return await Container.get(TaskRequester).startTask(
				additionalData,
				jobType,
				settings,
				executeFunctions,
				inputData,
				node,
				workflow,
				runExecutionData,
				runIndex,
				itemIndex,
				activeNodeName,
				connectionInputData,
				siblingParameters,
				mode,
				envProviderState,
				executeData,
			);
		},
		logAiEvent: (eventName: keyof AiEventMap, payload: AiEventPayload) =>
			eventService.emit(eventName, payload),
	};
}<|MERGE_RESOLUTION|>--- conflicted
+++ resolved
@@ -51,628 +51,8 @@
 import { objectToError } from '@/utils/object-to-error';
 import * as WorkflowHelpers from '@/workflow-helpers';
 
-<<<<<<< HEAD
 import { ChatService } from './chat/chat-service';
-import { WorkflowRepository } from './databases/repositories/workflow.repository';
-import { EventService } from './events/event.service';
-import { restoreBinaryDataId } from './execution-lifecycle-hooks/restore-binary-data-id';
-import { saveExecutionProgress } from './execution-lifecycle-hooks/save-execution-progress';
-import {
-	determineFinalExecutionStatus,
-	prepareExecutionDataForDbUpdate,
-	updateExistingExecution,
-} from './execution-lifecycle-hooks/shared/shared-hook-functions';
-import { toSaveSettings } from './execution-lifecycle-hooks/to-save-settings';
-import { SecretsHelper } from './secrets-helpers.ee';
-import { OwnershipService } from './services/ownership.service';
-import { UrlService } from './services/url.service';
-import { SubworkflowPolicyChecker } from './subworkflows/subworkflow-policy-checker.service';
-import { TaskRequester } from './task-runners/task-managers/task-requester';
-import { PermissionChecker } from './user-management/permission-checker';
-import { WorkflowExecutionService } from './workflows/workflow-execution.service';
-import { WorkflowStaticDataService } from './workflows/workflow-static-data.service';
-
-export function objectToError(errorObject: unknown, workflow: Workflow): Error {
-	// TODO: Expand with other error types
-	if (errorObject instanceof Error) {
-		// If it's already an Error instance, return it as is.
-		return errorObject;
-	} else if (
-		isObjectLiteral(errorObject) &&
-		'message' in errorObject &&
-		typeof errorObject.message === 'string'
-	) {
-		// If it's an object with a 'message' property, create a new Error instance.
-		let error: Error | undefined;
-		if (
-			'node' in errorObject &&
-			isObjectLiteral(errorObject.node) &&
-			typeof errorObject.node.name === 'string'
-		) {
-			const node = workflow.getNode(errorObject.node.name);
-
-			if (node) {
-				error = new NodeOperationError(
-					node,
-					errorObject as unknown as Error,
-					errorObject as object,
-				);
-			}
-		}
-
-		if (error === undefined) {
-			error = new Error(errorObject.message);
-		}
-
-		if ('description' in errorObject) {
-			// @ts-expect-error Error descriptions are surfaced by the UI but
-			// not all backend errors account for this property yet.
-			error.description = errorObject.description as string;
-		}
-
-		if ('stack' in errorObject) {
-			// If there's a 'stack' property, set it on the new Error instance.
-			error.stack = errorObject.stack as string;
-		}
-
-		return error;
-	} else {
-		// If it's neither an Error nor an object with a 'message' property, create a generic Error.
-		return new Error('An error occurred');
-	}
-}
-
-/**
- * Checks if there was an error and if errorWorkflow or a trigger is defined. If so it collects
- * all the data and executes it
- *
- * @param {IWorkflowBase} workflowData The workflow which got executed
- * @param {IRun} fullRunData The run which produced the error
- * @param {WorkflowExecuteMode} mode The mode in which the workflow got started in
- * @param {string} [executionId] The id the execution got saved as
- */
-export function executeErrorWorkflow(
-	workflowData: IWorkflowBase,
-	fullRunData: IRun,
-	mode: WorkflowExecuteMode,
-	executionId?: string,
-	retryOf?: string,
-): void {
-	const logger = Container.get(Logger);
-
-	// Check if there was an error and if so if an errorWorkflow or a trigger is set
-	let pastExecutionUrl: string | undefined;
-	if (executionId !== undefined) {
-		pastExecutionUrl = `${Container.get(UrlService).getWebhookBaseUrl()}workflow/${
-			workflowData.id
-		}/executions/${executionId}`;
-	}
-
-	if (fullRunData.data.resultData.error !== undefined) {
-		let workflowErrorData: IWorkflowErrorData;
-		const workflowId = workflowData.id;
-
-		if (executionId) {
-			// The error did happen in an execution
-			workflowErrorData = {
-				execution: {
-					id: executionId,
-					url: pastExecutionUrl,
-					error: fullRunData.data.resultData.error,
-					lastNodeExecuted: fullRunData.data.resultData.lastNodeExecuted!,
-					mode,
-					retryOf,
-				},
-				workflow: {
-					id: workflowId,
-					name: workflowData.name,
-				},
-			};
-		} else {
-			// The error did happen in a trigger
-			workflowErrorData = {
-				trigger: {
-					error: fullRunData.data.resultData.error,
-					mode,
-				},
-				workflow: {
-					id: workflowId,
-					name: workflowData.name,
-				},
-			};
-		}
-
-		const { errorTriggerType } = Container.get(GlobalConfig).nodes;
-		// Run the error workflow
-		// To avoid an infinite loop do not run the error workflow again if the error-workflow itself failed and it is its own error-workflow.
-		const { errorWorkflow } = workflowData.settings ?? {};
-		if (errorWorkflow && !(mode === 'error' && workflowId && errorWorkflow === workflowId)) {
-			logger.debug('Start external error workflow', {
-				executionId,
-				errorWorkflowId: errorWorkflow,
-				workflowId,
-			});
-			// If a specific error workflow is set run only that one
-
-			// First, do permission checks.
-			if (!workflowId) {
-				// Manual executions do not trigger error workflows
-				// So this if should never happen. It was added to
-				// make sure there are no possible security gaps
-				return;
-			}
-
-			Container.get(OwnershipService)
-				.getWorkflowProjectCached(workflowId)
-				.then((project) => {
-					void Container.get(WorkflowExecutionService).executeErrorWorkflow(
-						errorWorkflow,
-						workflowErrorData,
-						project,
-					);
-				})
-				.catch((error: Error) => {
-					Container.get(ErrorReporter).error(error);
-					logger.error(
-						`Could not execute ErrorWorkflow for execution ID ${this.executionId} because of error querying the workflow owner`,
-						{
-							executionId,
-							errorWorkflowId: errorWorkflow,
-							workflowId,
-							error,
-							workflowErrorData,
-						},
-					);
-				});
-		} else if (
-			mode !== 'error' &&
-			workflowId !== undefined &&
-			workflowData.nodes.some((node) => node.type === errorTriggerType)
-		) {
-			logger.debug('Start internal error workflow', { executionId, workflowId });
-			void Container.get(OwnershipService)
-				.getWorkflowProjectCached(workflowId)
-				.then((project) => {
-					void Container.get(WorkflowExecutionService).executeErrorWorkflow(
-						workflowId,
-						workflowErrorData,
-						project,
-					);
-				});
-		}
-	}
-}
-
-/**
- * Returns hook functions to push data to Editor-UI
- *
- */
-function hookFunctionsPush(): IWorkflowExecuteHooks {
-	const logger = Container.get(Logger);
-	const pushInstance = Container.get(Push);
-	return {
-		nodeExecuteBefore: [
-			async function (this: WorkflowHooks, nodeName: string): Promise<void> {
-				const { pushRef, executionId } = this;
-				// Push data to session which started workflow before each
-				// node which starts rendering
-				if (pushRef === undefined) {
-					return;
-				}
-
-				logger.debug(`Executing hook on node "${nodeName}" (hookFunctionsPush)`, {
-					executionId,
-					pushRef,
-					workflowId: this.workflowData.id,
-				});
-
-				pushInstance.send({ type: 'nodeExecuteBefore', data: { executionId, nodeName } }, pushRef);
-			},
-		],
-		nodeExecuteAfter: [
-			async function (this: WorkflowHooks, nodeName: string, data: ITaskData): Promise<void> {
-				const { pushRef, executionId } = this;
-				// Push data to session which started workflow after each rendered node
-				if (pushRef === undefined) {
-					return;
-				}
-
-				logger.debug(`Executing hook on node "${nodeName}" (hookFunctionsPush)`, {
-					executionId,
-					pushRef,
-					workflowId: this.workflowData.id,
-				});
-
-				pushInstance.send(
-					{ type: 'nodeExecuteAfter', data: { executionId, nodeName, data } },
-					pushRef,
-				);
-			},
-		],
-		workflowExecuteBefore: [
-			async function (this: WorkflowHooks, _workflow, data): Promise<void> {
-				const { pushRef, executionId } = this;
-				const { id: workflowId, name: workflowName } = this.workflowData;
-				logger.debug('Executing hook (hookFunctionsPush)', {
-					executionId,
-					pushRef,
-					workflowId,
-				});
-				// Push data to session which started the workflow
-				if (pushRef === undefined) {
-					return;
-				}
-				pushInstance.send(
-					{
-						type: 'executionStarted',
-						data: {
-							executionId,
-							mode: this.mode,
-							startedAt: new Date(),
-							retryOf: this.retryOf,
-							workflowId,
-							workflowName,
-							flattedRunData: data?.resultData.runData
-								? stringify(data.resultData.runData)
-								: stringify({}),
-						},
-					},
-					pushRef,
-				);
-			},
-		],
-		workflowExecuteAfter: [
-			async function (this: WorkflowHooks, fullRunData: IRun): Promise<void> {
-				const { pushRef, executionId } = this;
-				if (pushRef === undefined) return;
-
-				const { id: workflowId } = this.workflowData;
-				logger.debug('Executing hook (hookFunctionsPush)', {
-					executionId,
-					pushRef,
-					workflowId,
-				});
-
-				const { status } = fullRunData;
-				if (status === 'waiting') {
-					pushInstance.send({ type: 'executionWaiting', data: { executionId } }, pushRef);
-				} else {
-					const rawData = stringify(fullRunData.data);
-					pushInstance.send(
-						{ type: 'executionFinished', data: { executionId, workflowId, status, rawData } },
-						pushRef,
-					);
-				}
-			},
-		],
-	};
-}
-
-export function hookFunctionsPreExecute(): IWorkflowExecuteHooks {
-	const externalHooks = Container.get(ExternalHooks);
-	return {
-		workflowExecuteBefore: [
-			async function (this: WorkflowHooks, workflow: Workflow): Promise<void> {
-				await externalHooks.run('workflow.preExecute', [workflow, this.mode]);
-			},
-		],
-		nodeExecuteAfter: [
-			async function (
-				this: WorkflowHooks,
-				nodeName: string,
-				data: ITaskData,
-				executionData: IRunExecutionData,
-			): Promise<void> {
-				await saveExecutionProgress(
-					this.workflowData,
-					this.executionId,
-					nodeName,
-					data,
-					executionData,
-					this.pushRef,
-				);
-			},
-		],
-	};
-}
-
-/**
- * Returns hook functions to save workflow execution and call error workflow
- *
- */
-function hookFunctionsSave(): IWorkflowExecuteHooks {
-	const logger = Container.get(Logger);
-	const workflowStatisticsService = Container.get(WorkflowStatisticsService);
-	const eventService = Container.get(EventService);
-	return {
-		nodeExecuteBefore: [
-			async function (this: WorkflowHooks, nodeName: string): Promise<void> {
-				const { executionId, workflowData: workflow } = this;
-
-				eventService.emit('node-pre-execute', { executionId, workflow, nodeName });
-			},
-		],
-		nodeExecuteAfter: [
-			async function (this: WorkflowHooks, nodeName: string): Promise<void> {
-				const { executionId, workflowData: workflow } = this;
-
-				eventService.emit('node-post-execute', { executionId, workflow, nodeName });
-			},
-		],
-		workflowExecuteBefore: [],
-		workflowExecuteAfter: [
-			async function (
-				this: WorkflowHooks,
-				fullRunData: IRun,
-				newStaticData: IDataObject,
-			): Promise<void> {
-				logger.debug('Executing hook (hookFunctionsSave)', {
-					executionId: this.executionId,
-					workflowId: this.workflowData.id,
-				});
-
-				await restoreBinaryDataId(fullRunData, this.executionId, this.mode);
-
-				const isManualMode = this.mode === 'manual';
-
-				try {
-					if (!isManualMode && isWorkflowIdValid(this.workflowData.id) && newStaticData) {
-						// Workflow is saved so update in database
-						try {
-							await Container.get(WorkflowStaticDataService).saveStaticDataById(
-								this.workflowData.id,
-								newStaticData,
-							);
-						} catch (e) {
-							Container.get(ErrorReporter).error(e);
-							logger.error(
-								`There was a problem saving the workflow with id "${this.workflowData.id}" to save changed staticData: "${e.message}" (hookFunctionsSave)`,
-								{ executionId: this.executionId, workflowId: this.workflowData.id },
-							);
-						}
-					}
-
-					const executionStatus = determineFinalExecutionStatus(fullRunData);
-					fullRunData.status = executionStatus;
-
-					const saveSettings = toSaveSettings(this.workflowData.settings);
-
-					if (isManualMode && !saveSettings.manual && !fullRunData.waitTill) {
-						/**
-						 * When manual executions are not being saved, we only soft-delete
-						 * the execution so that the user can access its binary data
-						 * while building their workflow.
-						 *
-						 * The manual execution and its binary data will be hard-deleted
-						 * on the next pruning cycle after the grace period set by
-						 * `EXECUTIONS_DATA_HARD_DELETE_BUFFER`.
-						 */
-						await Container.get(ExecutionRepository).softDelete(this.executionId);
-
-						return;
-					}
-
-					const shouldNotSave =
-						(executionStatus === 'success' && !saveSettings.success) ||
-						(executionStatus !== 'success' && !saveSettings.error);
-
-					if (shouldNotSave && !fullRunData.waitTill && !isManualMode) {
-						executeErrorWorkflow(
-							this.workflowData,
-							fullRunData,
-							this.mode,
-							this.executionId,
-							this.retryOf,
-						);
-
-						await Container.get(ExecutionRepository).hardDelete({
-							workflowId: this.workflowData.id,
-							executionId: this.executionId,
-						});
-
-						return;
-					}
-
-					// Although it is treated as IWorkflowBase here, it's being instantiated elsewhere with properties that may be sensitive
-					// As a result, we should create an IWorkflowBase object with only the data we want to save in it.
-					const fullExecutionData = prepareExecutionDataForDbUpdate({
-						runData: fullRunData,
-						workflowData: this.workflowData,
-						workflowStatusFinal: executionStatus,
-						retryOf: this.retryOf,
-					});
-
-					// When going into the waiting state, store the pushRef in the execution-data
-					if (fullRunData.waitTill && isManualMode) {
-						fullExecutionData.data.pushRef = this.pushRef;
-					}
-
-					await updateExistingExecution({
-						executionId: this.executionId,
-						workflowId: this.workflowData.id,
-						executionData: fullExecutionData,
-					});
-
-					if (!isManualMode) {
-						executeErrorWorkflow(
-							this.workflowData,
-							fullRunData,
-							this.mode,
-							this.executionId,
-							this.retryOf,
-						);
-					}
-				} catch (error) {
-					Container.get(ErrorReporter).error(error);
-					logger.error(`Failed saving execution data to DB on execution ID ${this.executionId}`, {
-						executionId: this.executionId,
-						workflowId: this.workflowData.id,
-						error,
-					});
-					if (!isManualMode) {
-						executeErrorWorkflow(
-							this.workflowData,
-							fullRunData,
-							this.mode,
-							this.executionId,
-							this.retryOf,
-						);
-					}
-				} finally {
-					workflowStatisticsService.emit('workflowExecutionCompleted', {
-						workflowData: this.workflowData,
-						fullRunData,
-					});
-				}
-			},
-		],
-		nodeFetchedData: [
-			async (workflowId: string, node: INode) => {
-				workflowStatisticsService.emit('nodeFetchedData', { workflowId, node });
-			},
-		],
-	};
-}
-
-/**
- * Returns hook functions to save workflow execution and call error workflow
- * for running with queues. Manual executions should never run on queues as
- * they are always executed in the main process.
- *
- */
-function hookFunctionsSaveWorker(): IWorkflowExecuteHooks {
-	const logger = Container.get(Logger);
-	const workflowStatisticsService = Container.get(WorkflowStatisticsService);
-	const eventService = Container.get(EventService);
-	return {
-		nodeExecuteBefore: [
-			async function (this: WorkflowHooks, nodeName: string): Promise<void> {
-				const { executionId, workflowData: workflow } = this;
-
-				eventService.emit('node-pre-execute', { executionId, workflow, nodeName });
-			},
-		],
-		nodeExecuteAfter: [
-			async function (this: WorkflowHooks, nodeName: string): Promise<void> {
-				const { executionId, workflowData: workflow } = this;
-
-				eventService.emit('node-post-execute', { executionId, workflow, nodeName });
-			},
-		],
-		workflowExecuteBefore: [
-			async function (): Promise<void> {
-				const { executionId, workflowData } = this;
-
-				eventService.emit('workflow-pre-execute', { executionId, data: workflowData });
-			},
-		],
-		workflowExecuteAfter: [
-			async function (
-				this: WorkflowHooks,
-				fullRunData: IRun,
-				newStaticData: IDataObject,
-			): Promise<void> {
-				logger.debug('Executing hook (hookFunctionsSaveWorker)', {
-					executionId: this.executionId,
-					workflowId: this.workflowData.id,
-				});
-				try {
-					if (isWorkflowIdValid(this.workflowData.id) && newStaticData) {
-						// Workflow is saved so update in database
-						try {
-							await Container.get(WorkflowStaticDataService).saveStaticDataById(
-								this.workflowData.id,
-								newStaticData,
-							);
-						} catch (e) {
-							Container.get(ErrorReporter).error(e);
-							logger.error(
-								`There was a problem saving the workflow with id "${this.workflowData.id}" to save changed staticData: "${e.message}" (workflowExecuteAfter)`,
-								{ pushRef: this.pushRef, workflowId: this.workflowData.id },
-							);
-						}
-					}
-
-					const workflowStatusFinal = determineFinalExecutionStatus(fullRunData);
-					fullRunData.status = workflowStatusFinal;
-
-					if (workflowStatusFinal !== 'success' && workflowStatusFinal !== 'waiting') {
-						executeErrorWorkflow(
-							this.workflowData,
-							fullRunData,
-							this.mode,
-							this.executionId,
-							this.retryOf,
-						);
-					}
-
-					// Although it is treated as IWorkflowBase here, it's being instantiated elsewhere with properties that may be sensitive
-					// As a result, we should create an IWorkflowBase object with only the data we want to save in it.
-					const fullExecutionData = prepareExecutionDataForDbUpdate({
-						runData: fullRunData,
-						workflowData: this.workflowData,
-						workflowStatusFinal,
-						retryOf: this.retryOf,
-					});
-
-					await updateExistingExecution({
-						executionId: this.executionId,
-						workflowId: this.workflowData.id,
-						executionData: fullExecutionData,
-					});
-				} catch (error) {
-					executeErrorWorkflow(
-						this.workflowData,
-						fullRunData,
-						this.mode,
-						this.executionId,
-						this.retryOf,
-					);
-				} finally {
-					workflowStatisticsService.emit('workflowExecutionCompleted', {
-						workflowData: this.workflowData,
-						fullRunData,
-					});
-				}
-			},
-			async function (this: WorkflowHooks, runData: IRun): Promise<void> {
-				const { executionId, workflowData: workflow } = this;
-
-				eventService.emit('workflow-post-execute', {
-					workflow,
-					executionId,
-					runData,
-				});
-			},
-			async function (this: WorkflowHooks, fullRunData: IRun) {
-				const externalHooks = Container.get(ExternalHooks);
-				if (externalHooks.exists('workflow.postExecute')) {
-					try {
-						await externalHooks.run('workflow.postExecute', [
-							fullRunData,
-							this.workflowData,
-							this.executionId,
-						]);
-					} catch (error) {
-						Container.get(ErrorReporter).error(error);
-						Container.get(Logger).error(
-							'There was a problem running hook "workflow.postExecute"',
-							error,
-						);
-					}
-				}
-			},
-		],
-		nodeFetchedData: [
-			async (workflowId: string, node: INode) => {
-				workflowStatisticsService.emit('nodeFetchedData', { workflowId, node });
-			},
-		],
-	};
-}
-
-=======
->>>>>>> 4d55a294
+
 export async function getRunData(
 	workflowData: IWorkflowBase,
 	inputData?: INodeExecutionData[],
