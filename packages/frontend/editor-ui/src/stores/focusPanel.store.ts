import { STORES } from '@n8n/stores';
import { defineStore } from 'pinia';
import { computed } from 'vue';
import get from 'lodash/get';

import {
	type NodeParameterValueType,
	type INode,
	type INodeProperties,
	jsonParse,
} from 'n8n-workflow';
import { useWorkflowsStore } from './workflows.store';
import { LOCAL_STORAGE_FOCUS_PANEL, PLACEHOLDER_EMPTY_WORKFLOW_ID } from '@/constants';
import { useStorage } from '@/composables/useStorage';

type FocusedNodeParameter = {
	nodeId: string;
	parameter: INodeProperties;
	parameterPath: string;
};

export type RichFocusedNodeParameter = FocusedNodeParameter & {
	node: INode;
	value: NodeParameterValueType;
};

type FocusPanelData = {
	isActive: boolean;
	parameters: FocusedNodeParameter[];
};

type FocusPanelDataByWid = Record<string, FocusPanelData>;

const DEFAULT_FOCUS_PANEL_DATA: FocusPanelData = { isActive: false, parameters: [] };

export const useFocusPanelStore = defineStore(STORES.FOCUS_PANEL, () => {
	const workflowsStore = useWorkflowsStore();
	const focusPanelStorage = useStorage(LOCAL_STORAGE_FOCUS_PANEL);

	const focusPanelData = computed((): FocusPanelDataByWid => {
		const defaultValue: FocusPanelDataByWid = {
			[workflowsStore.workflowId]: DEFAULT_FOCUS_PANEL_DATA,
		};

		return focusPanelStorage.value
			? jsonParse(focusPanelStorage.value, { fallbackValue: defaultValue })
			: defaultValue;
	});

	const currentFocusPanelData = computed(
		(): FocusPanelData =>
			focusPanelData.value[workflowsStore.workflowId] ?? DEFAULT_FOCUS_PANEL_DATA,
	);

	const focusPanelActive = computed(() => currentFocusPanelData.value.isActive);
	const _focusedNodeParameters = computed(() => currentFocusPanelData.value.parameters);

	// An unenriched parameter indicates a missing nodeId
	const focusedNodeParameters = computed<Array<RichFocusedNodeParameter | FocusedNodeParameter>>(
		() =>
			_focusedNodeParameters.value.map((x) => {
				const node = workflowsStore.getNodeById(x.nodeId);
				if (!node) return x;

				return {
					...x,
					node,
					value: get(node?.parameters ?? {}, x.parameterPath.replace(/parameters\./, '')),
				} satisfies RichFocusedNodeParameter;
			}),
	);

	const _setOptions = ({
		parameters,
		isActive,
		wid = workflowsStore.workflowId,
		removeEmpty = false,
	}: {
		isActive?: boolean;
		parameters?: FocusedNodeParameter[];
		wid?: string;
		removeEmpty?: boolean;
	}) => {
		const focusPanelDataCurrent = focusPanelData.value;

		if (removeEmpty && PLACEHOLDER_EMPTY_WORKFLOW_ID in focusPanelDataCurrent) {
			delete focusPanelDataCurrent[PLACEHOLDER_EMPTY_WORKFLOW_ID];
		}

		focusPanelStorage.value = JSON.stringify({
			...focusPanelData.value,
			[wid]: {
				isActive: isActive ?? focusPanelActive.value,
				parameters: parameters ?? _focusedNodeParameters.value,
			},
		});
	};

	// When a new workflow is saved, we should update the focus panel data with the new workflow ID
	const onNewWorkflowSave = (wid: string) => {
		if (!currentFocusPanelData.value || !(PLACEHOLDER_EMPTY_WORKFLOW_ID in focusPanelData.value)) {
			return;
		}

		const latestWorkflowData = focusPanelData.value[PLACEHOLDER_EMPTY_WORKFLOW_ID];
		_setOptions({
			wid,
			parameters: latestWorkflowData.parameters,
			isActive: latestWorkflowData.isActive,
			removeEmpty: true,
		});
	};

	const openWithFocusedNodeParameter = (nodeParameter: FocusedNodeParameter) => {
		const parameters = [nodeParameter];
		// TODO: uncomment when tabs are implemented
		// ...focusedNodeParameters.value.filter((p) => p.parameterPath !== nodeParameter.parameterPath),

		_setOptions({ parameters, isActive: true });
	};

	const closeFocusPanel = () => {
		_setOptions({ isActive: false });
	};

	const toggleFocusPanel = () => {
		_setOptions({ isActive: !focusPanelActive.value });
	};

	const isRichParameter = (
		p: RichFocusedNodeParameter | FocusedNodeParameter,
	): p is RichFocusedNodeParameter => {
		return 'value' in p && 'node' in p;
	};

	const focusedNodeParametersInTelemetryFormat = computed(() =>
		focusedNodeParameters.value.map((x) =>
			isRichParameter(x) ? [x.node.type, x.parameterPath] : ['unresolved', x.parameterPath],
		),
	);

	return {
		focusPanelActive,
		focusedNodeParameters,
<<<<<<< HEAD
		focusedNodeParametersInTelemetryFormat,
		setFocusedNodeParameter,
=======
		openWithFocusedNodeParameter,
>>>>>>> c96d34b6
		isRichParameter,
		closeFocusPanel,
		toggleFocusPanel,
		onNewWorkflowSave,
	};
});<|MERGE_RESOLUTION|>--- conflicted
+++ resolved
@@ -142,12 +142,8 @@
 	return {
 		focusPanelActive,
 		focusedNodeParameters,
-<<<<<<< HEAD
 		focusedNodeParametersInTelemetryFormat,
-		setFocusedNodeParameter,
-=======
 		openWithFocusedNodeParameter,
->>>>>>> c96d34b6
 		isRichParameter,
 		closeFocusPanel,
 		toggleFocusPanel,
