import {
	type IExecuteFunctions,
	type INodeType,
	type INodeTypeDescription,
	type SupplyData,
} from 'n8n-workflow';
import type { IZepConfig } from '@langchain/community/vectorstores/zep';
import { ZepVectorStore } from '@langchain/community/vectorstores/zep';
import type { Embeddings } from '@langchain/core/embeddings';
import { metadataFilterField } from '../../../utils/sharedFields';
import { getMetadataFiltersValues } from '../../../utils/helpers';
import { logWrapper } from '../../../utils/logWrapper';

// This node is deprecated. Use VectorStoreZep instead.
export class VectorStoreZepLoad implements INodeType {
	description: INodeTypeDescription = {
		displayName: 'Zep Vector Store: Load',
		name: 'vectorStoreZepLoad',
		hidden: true,
		// eslint-disable-next-line n8n-nodes-base/node-class-description-icon-not-svg
		icon: 'file:zep.png',
		group: ['transform'],
		version: 1,
		description: 'Load data from Zep Vector Store index',
		defaults: {
			name: 'Zep: Load',
		},
		codex: {
			categories: ['AI'],
			subcategories: {
				AI: ['Vector Stores'],
			},
			resources: {
				primaryDocumentation: [
					{
						url: 'https://docs.n8n.io/integrations/builtin/cluster-nodes/root-nodes/n8n-nodes-langchain.vectorstorezep/',
					},
				],
			},
		},
		credentials: [
			{
				name: 'zepApi',
				required: true,
			},
		],
		inputs: [
			{
				displayName: 'Embedding',
				maxConnections: 1,
				type: 'ai_embedding',
				required: true,
			},
		],
		outputs: ['ai_vectorStore'],
		outputNames: ['Vector Store'],
		properties: [
			{
				displayName: 'Collection Name',
				name: 'collectionName',
				type: 'string',
				default: '',
				required: true,
			},
			{
				displayName: 'Options',
				name: 'options',
				type: 'collection',
				placeholder: 'Add Option',
				default: {},
				options: [
					{
						displayName: 'Embedding Dimensions',
						name: 'embeddingDimensions',
						type: 'number',
						default: 1536,
						description: 'Whether to allow using characters from the Unicode surrogate blocks',
					},
					metadataFilterField,
				],
			},
		],
	};

	async supplyData(this: IExecuteFunctions, itemIndex: number): Promise<SupplyData> {
		this.logger.verbose('Supplying data for Zep Load Vector Store');

		const collectionName = this.getNodeParameter('collectionName', itemIndex) as string;

		const options =
			(this.getNodeParameter('options', itemIndex) as {
				embeddingDimensions?: number;
			}) || {};

		const credentials = await this.getCredentials<{
			apiKey?: string;
			apiUrl: string;
<<<<<<< HEAD
		};
		const embeddings = (await this.getInputConnectionData('ai_embedding', 0)) as Embeddings;
=======
		}>('zepApi');
		const embeddings = (await this.getInputConnectionData(
			NodeConnectionType.AiEmbedding,
			0,
		)) as Embeddings;
>>>>>>> ab983512

		const zepConfig: IZepConfig = {
			apiUrl: credentials.apiUrl,
			apiKey: credentials.apiKey,
			collectionName,
			embeddingDimensions: options.embeddingDimensions ?? 1536,
			metadata: getMetadataFiltersValues(this, itemIndex),
		};

		const vectorStore = new ZepVectorStore(embeddings, zepConfig);

		return {
			response: logWrapper(vectorStore, this),
		};
	}
}<|MERGE_RESOLUTION|>--- conflicted
+++ resolved
@@ -95,16 +95,11 @@
 		const credentials = await this.getCredentials<{
 			apiKey?: string;
 			apiUrl: string;
-<<<<<<< HEAD
-		};
-		const embeddings = (await this.getInputConnectionData('ai_embedding', 0)) as Embeddings;
-=======
 		}>('zepApi');
 		const embeddings = (await this.getInputConnectionData(
-			NodeConnectionType.AiEmbedding,
+			'ai_embedding',
 			0,
 		)) as Embeddings;
->>>>>>> ab983512
 
 		const zepConfig: IZepConfig = {
 			apiUrl: credentials.apiUrl,
