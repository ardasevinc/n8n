/**
 * Canvas V2 Only
 * @TODO Remove this notice when Canvas V2 is the only one in use
 */

import type {
	AddedNodesAndConnections,
	IExecutionResponse,
	INodeUi,
	ITag,
	IUsedCredential,
	IWorkflowData,
	IWorkflowDataUpdate,
	IWorkflowDb,
	IWorkflowTemplate,
	WorkflowDataWithTemplateId,
	XYPosition,
} from '@/Interface';
import { useDataSchema } from '@/composables/useDataSchema';
import { useExternalHooks } from '@/composables/useExternalHooks';
import { useI18n } from '@/composables/useI18n';
import { useNodeHelpers } from '@/composables/useNodeHelpers';
import { type PinDataSource, usePinnedData } from '@/composables/usePinnedData';
import { useTelemetry } from '@/composables/useTelemetry';
import { useToast } from '@/composables/useToast';
import { useWorkflowHelpers } from '@/composables/useWorkflowHelpers';
import { getExecutionErrorToastConfiguration } from '@/utils/executionUtils';
import {
	EnterpriseEditionFeature,
	FORM_TRIGGER_NODE_TYPE,
	MCP_TRIGGER_NODE_TYPE,
	STICKY_NODE_TYPE,
	UPDATE_WEBHOOK_ID_NODE_TYPES,
	WEBHOOK_NODE_TYPE,
} from '@/constants';
import {
	AddConnectionCommand,
	AddNodeCommand,
	MoveNodeCommand,
	RemoveConnectionCommand,
	RemoveNodeCommand,
	RenameNodeCommand,
} from '@/models/history';
import { useCanvasStore } from '@/stores/canvas.store';
import { useCredentialsStore } from '@/stores/credentials.store';
import { useExecutionsStore } from '@/stores/executions.store';
import { useHistoryStore } from '@/stores/history.store';
import { useNDVStore } from '@/stores/ndv.store';
import { useNodeCreatorStore } from '@/stores/nodeCreator.store';
import { useNodeTypesStore } from '@/stores/nodeTypes.store';
import { useRootStore } from '@n8n/stores/useRootStore';
import { useSettingsStore } from '@/stores/settings.store';
import { useTagsStore } from '@/stores/tags.store';
import { useUIStore } from '@/stores/ui.store';
import { useWorkflowsStore } from '@/stores/workflows.store';
import type {
	CanvasConnection,
	CanvasConnectionCreateData,
	CanvasConnectionPort,
	CanvasNode,
	CanvasNodeMoveEvent,
	ViewportBoundaries,
} from '@/types';
import { CanvasConnectionMode } from '@/types';
import {
	createCanvasConnectionHandleString,
	mapCanvasConnectionToLegacyConnection,
	mapLegacyConnectionsToCanvasConnections,
	mapLegacyConnectionToCanvasConnection,
	parseCanvasConnectionHandleString,
} from '@/utils/canvasUtils';
import * as NodeViewUtils from '@/utils/nodeViewUtils';
import {
	CONFIGURABLE_NODE_SIZE,
	CONFIGURATION_NODE_SIZE,
	DEFAULT_NODE_SIZE,
	DEFAULT_VIEWPORT_BOUNDARIES,
	generateOffsets,
	getNodesGroupSize,
	PUSH_NODES_OFFSET,
} from '@/utils/nodeViewUtils';
import type { Connection } from '@vue-flow/core';
import type {
	IConnection,
	IConnections,
	IDataObject,
	INode,
	INodeConnections,
	INodeCredentials,
	INodeInputConfiguration,
	INodeOutputConfiguration,
	INodeTypeDescription,
	INodeTypeNameVersion,
	IPinData,
	IWorkflowBase,
	NodeInputConnections,
	NodeParameterValueType,
	Workflow,
	NodeConnectionType,
} from 'n8n-workflow';
import { deepCopy, NodeConnectionTypes, NodeHelpers, TelemetryHelpers } from 'n8n-workflow';
import { computed, nextTick, ref } from 'vue';
import type { useRouter } from 'vue-router';
import { useClipboard } from '@/composables/useClipboard';
import { useUniqueNodeName } from '@/composables/useUniqueNodeName';
import { isPresent } from '../utils/typesUtils';
import { useProjectsStore } from '@/stores/projects.store';
import type { CanvasLayoutEvent } from './useCanvasLayout';
import { chatEventBus } from '@n8n/chat/event-buses';
import { isChatNode } from '@/components/CanvasChat/utils';
import { useLogsStore } from '@/stores/logs.store';

type AddNodeData = Partial<INodeUi> & {
	type: string;
};

type AddNodeDataWithTypeVersion = AddNodeData & {
	typeVersion: INodeUi['typeVersion'];
};

type AddNodesBaseOptions = {
	dragAndDrop?: boolean;
	trackHistory?: boolean;
	keepPristine?: boolean;
	telemetry?: boolean;
<<<<<<< HEAD
	forcePosition?: boolean;
=======
	viewport?: ViewportBoundaries;
>>>>>>> bf5551d7
};

type AddNodesOptions = AddNodesBaseOptions & {
	position?: XYPosition;
	trackBulk?: boolean;
};

type AddNodeOptions = AddNodesBaseOptions & {
	openNDV?: boolean;
	isAutoAdd?: boolean;
};

export function useCanvasOperations({ router }: { router: ReturnType<typeof useRouter> }) {
	const rootStore = useRootStore();
	const workflowsStore = useWorkflowsStore();
	const credentialsStore = useCredentialsStore();
	const historyStore = useHistoryStore();
	const uiStore = useUIStore();
	const ndvStore = useNDVStore();
	const nodeTypesStore = useNodeTypesStore();
	const canvasStore = useCanvasStore();
	const settingsStore = useSettingsStore();
	const tagsStore = useTagsStore();
	const nodeCreatorStore = useNodeCreatorStore();
	const executionsStore = useExecutionsStore();
	const projectsStore = useProjectsStore();
	const logsStore = useLogsStore();

	const i18n = useI18n();
	const toast = useToast();
	const workflowHelpers = useWorkflowHelpers({ router });
	const nodeHelpers = useNodeHelpers();
	const telemetry = useTelemetry();
	const externalHooks = useExternalHooks();
	const clipboard = useClipboard();
	const { uniqueNodeName } = useUniqueNodeName();

	const lastClickPosition = ref<XYPosition>([0, 0]);

	const preventOpeningNDV = !!localStorage.getItem('NodeView.preventOpeningNDV');

	const editableWorkflow = computed(() => workflowsStore.workflow);
	const editableWorkflowObject = computed(() => workflowsStore.getCurrentWorkflow());

	const triggerNodes = computed<INodeUi[]>(() => {
		return workflowsStore.workflowTriggerNodes;
	});

	/**
	 * Node operations
	 */

	function tidyUp({ result, source, target }: CanvasLayoutEvent) {
		updateNodesPosition(
			result.nodes.map(({ id, x, y }) => ({ id, position: { x, y } })),
			{ trackBulk: true, trackHistory: true },
		);
		trackTidyUp({ result, source, target });
	}

	function trackTidyUp({ result, source, target }: CanvasLayoutEvent) {
		telemetry.track(
			'User tidied up canvas',
			{
				source,
				target,
				nodes_count: result.nodes.length,
			},
			{ withPostHog: true },
		);
	}

	function updateNodesPosition(
		events: CanvasNodeMoveEvent[],
		{ trackHistory = false, trackBulk = true } = {},
	) {
		if (trackHistory && trackBulk) {
			historyStore.startRecordingUndo();
		}

		events.forEach(({ id, position }) => {
			updateNodePosition(id, position, { trackHistory });
		});

		if (trackHistory && trackBulk) {
			historyStore.stopRecordingUndo();
		}
	}

	function updateNodePosition(
		id: string,
		position: CanvasNode['position'],
		{ trackHistory = false } = {},
	) {
		const node = workflowsStore.getNodeById(id);
		if (!node) {
			return;
		}

		const oldPosition: XYPosition = [...node.position];
		const newPosition: XYPosition = [position.x, position.y];

		workflowsStore.setNodePositionById(id, newPosition);

		if (trackHistory) {
			historyStore.pushCommandToUndo(
				new MoveNodeCommand(node.name, oldPosition, newPosition, Date.now()),
			);
		}
	}

	function revertUpdateNodePosition(nodeName: string, position: CanvasNode['position']) {
		const node = workflowsStore.getNodeByName(nodeName);
		if (!node) {
			return;
		}

		updateNodePosition(node.id, position);
	}

	async function renameNode(
		currentName: string,
		newName: string,
		{ trackHistory = false, trackBulk = true } = {},
	) {
		if (currentName === newName) {
			return;
		}

		if (trackHistory && trackBulk) {
			historyStore.startRecordingUndo();
		}

		newName = uniqueNodeName(newName);

		// Rename the node and update the connections
		const workflow = workflowsStore.getCurrentWorkflow(true);
		workflow.renameNode(currentName, newName);

		if (trackHistory) {
			historyStore.pushCommandToUndo(new RenameNodeCommand(currentName, newName, Date.now()));
		}

		// Update also last selected node and execution data
		workflowsStore.renameNodeSelectedAndExecution({ old: currentName, new: newName });

		workflowsStore.setNodes(Object.values(workflow.nodes));
		workflowsStore.setConnections(workflow.connectionsBySourceNode);

		const isRenamingActiveNode = ndvStore.activeNodeName === currentName;
		if (isRenamingActiveNode) {
			ndvStore.activeNodeName = newName;
		}

		if (trackHistory && trackBulk) {
			historyStore.stopRecordingUndo();
		}
	}

	async function revertRenameNode(currentName: string, previousName: string) {
		await renameNode(currentName, previousName);
	}

	function connectAdjacentNodes(id: string, { trackHistory = false } = {}) {
		const node = workflowsStore.getNodeById(id);

		if (!node) {
			return;
		}

		const outputConnectionsByType = workflowsStore.outgoingConnectionsByNodeName(node.name);
		const incomingConnectionsByType = workflowsStore.incomingConnectionsByNodeName(node.name);

		for (const [type, incomingConnectionsByInputIndex] of Object.entries(
			incomingConnectionsByType,
		) as Array<[NodeConnectionType, NodeInputConnections]>) {
			// Only connect nodes connected to the first input of a type
			for (const incomingConnection of incomingConnectionsByInputIndex.at(0) ?? []) {
				const incomingNodeId = workflowsStore.getNodeByName(incomingConnection.node)?.id;

				if (!incomingNodeId) continue;

				// Only connect to nodes connected to the first output of a type
				// For example on an If node, connect to the "true" main output
				for (const outgoingConnection of outputConnectionsByType[type]?.at(0) ?? []) {
					const outgoingNodeId = workflowsStore.getNodeByName(outgoingConnection.node)?.id;

					if (!outgoingNodeId) continue;

					if (trackHistory) {
						historyStore.pushCommandToUndo(
							new AddConnectionCommand(
								[
									{
										node: incomingConnection.node,
										type,
										index: incomingConnection.index,
									},
									{
										node: outgoingConnection.node,
										type,
										index: outgoingConnection.index,
									},
								],
								Date.now(),
							),
						);
					}

					createConnection({
						source: incomingNodeId,
						sourceHandle: createCanvasConnectionHandleString({
							mode: CanvasConnectionMode.Output,
							type,
							index: incomingConnection.index,
						}),
						target: outgoingNodeId,
						targetHandle: createCanvasConnectionHandleString({
							mode: CanvasConnectionMode.Input,
							type,
							index: outgoingConnection.index,
						}),
					});
				}
			}
		}
	}

	function deleteNode(id: string, { trackHistory = false, trackBulk = true } = {}) {
		const node = workflowsStore.getNodeById(id);
		if (!node) {
			return;
		}

		if (trackHistory && trackBulk) {
			historyStore.startRecordingUndo();
		}

		if (uiStore.lastInteractedWithNodeId === id) {
			uiStore.lastInteractedWithNodeId = undefined;
		}

		connectAdjacentNodes(id, { trackHistory });
		deleteConnectionsByNodeId(id, { trackHistory, trackBulk: false });

		workflowsStore.removeNodeExecutionDataById(id);
		workflowsStore.removeNodeById(id);

		if (trackHistory) {
			historyStore.pushCommandToUndo(new RemoveNodeCommand(node, Date.now()));

			if (trackBulk) {
				historyStore.stopRecordingUndo();
			}
		}

		trackDeleteNode(id);
	}

	function deleteNodes(ids: string[], { trackHistory = true, trackBulk = true } = {}) {
		if (trackHistory && trackBulk) {
			historyStore.startRecordingUndo();
		}

		ids.forEach((id) => deleteNode(id, { trackHistory, trackBulk: false }));

		if (trackHistory && trackBulk) {
			historyStore.stopRecordingUndo();
		}
	}

	function revertDeleteNode(node: INodeUi) {
		workflowsStore.addNode(node);
	}

	function trackDeleteNode(id: string) {
		const node = workflowsStore.getNodeById(id);
		if (!node) {
			return;
		}

		if (node.type === STICKY_NODE_TYPE) {
			telemetry.track('User deleted workflow note', {
				workflow_id: workflowsStore.workflowId,
			});
		} else {
			void externalHooks.run('node.deleteNode', { node });
			telemetry.track('User deleted node', {
				node_type: node.type,
				workflow_id: workflowsStore.workflowId,
			});
		}
	}

	function replaceNodeConnections(
		previousId: string,
		newId: string,
		{ trackHistory = false, trackBulk = true, replaceInputs = true, replaceOutputs = true } = {},
	) {
		const previousNode = workflowsStore.getNodeById(previousId);
		const newNode = workflowsStore.getNodeById(newId);

		if (!previousNode || !newNode) {
			return;
		}

		const wf = workflowsStore.getCurrentWorkflow();

		const inputNodeNames = replaceInputs ? wf.getParentNodes(previousNode.name, 'main', 1) : [];
		const outputNodeNames = replaceOutputs ? wf.getChildNodes(previousNode.name, 'main', 1) : [];
		const connectionPairs = [
			...wf.getConnectionsBetweenNodes(inputNodeNames, [previousNode.name]),
			...wf.getConnectionsBetweenNodes([previousNode.name], outputNodeNames),
		];

		if (trackHistory && trackBulk) {
			historyStore.startRecordingUndo();
		}
		for (const pair of connectionPairs) {
			const sourceNode = workflowsStore.getNodeByName(pair[0].node);
			const targetNode = workflowsStore.getNodeByName(pair[1].node);
			if (!sourceNode || !targetNode) continue;
			const oldCanvasConnection = mapLegacyConnectionToCanvasConnection(
				sourceNode,
				targetNode,
				pair,
			);
			deleteConnection(oldCanvasConnection, { trackHistory, trackBulk: false });

			const newCanvasConnection = mapLegacyConnectionToCanvasConnection(
				sourceNode.name === previousNode.name ? newNode : sourceNode,
				targetNode.name === previousNode.name ? newNode : targetNode,
				[
					{
						...pair[0],
						node: pair[0].node === previousNode.name ? newNode.name : pair[0].node,
					},
					{
						...pair[1],
						node: pair[1].node === previousNode.name ? newNode.name : pair[1].node,
					},
				],
			);
			createConnection(newCanvasConnection, { trackHistory });
		}

		if (trackHistory && trackBulk) {
			historyStore.stopRecordingUndo();
		}
	}

	function setNodeActive(id: string) {
		const node = workflowsStore.getNodeById(id);
		if (!node) {
			return;
		}

		workflowsStore.setNodePristine(node.name, false);
		setNodeActiveByName(node.name);
	}

	function setNodeActiveByName(name: string) {
		ndvStore.activeNodeName = name;
	}

	function clearNodeActive() {
		ndvStore.activeNodeName = null;
	}

	function setNodeParameters(id: string, parameters: Record<string, unknown>) {
		const node = workflowsStore.getNodeById(id);
		if (!node) {
			return;
		}

		workflowsStore.setNodeParameters(
			{
				name: node.name,
				value: parameters as NodeParameterValueType,
			},
			true,
		);
	}

	function setNodeSelected(id?: string) {
		if (!id) {
			uiStore.lastInteractedWithNodeId = undefined;
			uiStore.lastSelectedNode = '';
			return;
		}

		const node = workflowsStore.getNodeById(id);
		if (!node) {
			return;
		}

		uiStore.lastInteractedWithNodeId = id;
		uiStore.lastSelectedNode = node.name;
	}

	function toggleNodesDisabled(ids: string[], { trackHistory = true, trackBulk = true } = {}) {
		if (trackHistory && trackBulk) {
			historyStore.startRecordingUndo();
		}

		const nodes = workflowsStore.getNodesByIds(ids);
		nodeHelpers.disableNodes(nodes, { trackHistory, trackBulk: false });

		if (trackHistory && trackBulk) {
			historyStore.stopRecordingUndo();
		}
	}

	function revertToggleNodeDisabled(nodeName: string) {
		const node = workflowsStore.getNodeByName(nodeName);
		if (node) {
			nodeHelpers.disableNodes([node]);
		}
	}

	function toggleNodesPinned(
		ids: string[],
		source: PinDataSource,
		{ trackHistory = true, trackBulk = true } = {},
	) {
		if (trackHistory && trackBulk) {
			historyStore.startRecordingUndo();
		}

		const nodes = workflowsStore.getNodesByIds(ids);
		const nextStatePinned = nodes.some((node) => !workflowsStore.pinDataByNodeName(node.name));

		for (const node of nodes) {
			const pinnedDataForNode = usePinnedData(node);
			if (nextStatePinned) {
				const dataToPin = useDataSchema().getInputDataWithPinned(node);
				if (dataToPin.length !== 0) {
					pinnedDataForNode.setData(dataToPin, source);
				}
			} else {
				pinnedDataForNode.unsetData(source);
			}
		}

		if (trackHistory && trackBulk) {
			historyStore.stopRecordingUndo();
		}
	}

	function requireNodeTypeDescription(
		type: INodeUi['type'],
		version?: INodeUi['typeVersion'],
	): INodeTypeDescription {
		return (
			nodeTypesStore.getNodeType(type, version) ?? {
				properties: [],
				displayName: type,
				name: type,
				group: [],
				description: '',
				version: version ?? 1,
				defaults: {},
				inputs: [],
				outputs: [],
			}
		);
	}

	async function addNodes(
		nodes: AddedNodesAndConnections['nodes'],
		{ viewport, ...options }: AddNodesOptions = {},
	) {
		let insertPosition = options.position;
		let lastAddedNode: INodeUi | undefined;
		const addedNodes: INodeUi[] = [];

		const nodesWithTypeVersion = nodes.map((node) => {
			const typeVersion =
				node.typeVersion ?? resolveNodeVersion(requireNodeTypeDescription(node.type));
			return {
				...node,
				typeVersion,
			};
		});

		await loadNodeTypesProperties(nodesWithTypeVersion);

		if (options.trackHistory && options.trackBulk) {
			historyStore.startRecordingUndo();
		}

		for (const [index, nodeAddData] of nodesWithTypeVersion.entries()) {
			const { isAutoAdd, openDetail: openNDV, ...node } = nodeAddData;
			const position = node.position ?? insertPosition;
			const nodeTypeDescription = requireNodeTypeDescription(node.type, node.typeVersion);

			try {
				const newNode = addNode(
					{
						...node,
						position,
					},
					nodeTypeDescription,
					{
						...options,
						...(index === 0 ? { viewport } : {}),
						openNDV,
						isAutoAdd,
					},
				);
				lastAddedNode = newNode;
				addedNodes.push(newNode);
			} catch (error) {
				toast.showError(error, i18n.baseText('error'));
				console.error(error);
				continue;
			}

			// When we're adding multiple nodes, increment the X position for the next one
			insertPosition = [
				lastAddedNode.position[0] + NodeViewUtils.NODE_SIZE * 2 + NodeViewUtils.GRID_SIZE,
				lastAddedNode.position[1],
			];
		}

		if (lastAddedNode) {
			updatePositionForNodeWithMultipleInputs(lastAddedNode);
		}

		if (options.trackHistory && options.trackBulk) {
			historyStore.stopRecordingUndo();
		}

		if (!options.keepPristine) {
			uiStore.stateIsDirty = true;
		}

		return addedNodes;
	}

	function updatePositionForNodeWithMultipleInputs(node: INodeUi) {
		const inputNodes = editableWorkflowObject.value.getParentNodesByDepth(node.name, 1);

		if (inputNodes.length > 1) {
			inputNodes.slice(1).forEach((inputNode, index) => {
				const nodeUi = workflowsStore.getNodeByName(inputNode.name);
				if (!nodeUi) return;

				updateNodePosition(nodeUi.id, {
					x: nodeUi.position[0],
					y: nodeUi.position[1] + 100 * (index + 1),
				});
			});
		}
	}

	/**
	 * Check if maximum allowed number of this type of node has been reached
	 */
	function checkMaxNodesOfTypeReached(nodeTypeDescription: INodeTypeDescription) {
		if (
			nodeTypeDescription.maxNodes !== undefined &&
			workflowHelpers.getNodeTypeCount(nodeTypeDescription.name) >= nodeTypeDescription.maxNodes
		) {
			throw new Error(
				i18n.baseText('nodeView.showMessage.showMaxNodeTypeError.message', {
					adjustToNumber: nodeTypeDescription.maxNodes,
					interpolate: { nodeTypeDataDisplayName: nodeTypeDescription.displayName },
				}),
			);
		}
	}

	function addNode(
		node: AddNodeDataWithTypeVersion,
		nodeTypeDescription: INodeTypeDescription,
		options: AddNodeOptions = {},
	): INodeUi {
		checkMaxNodesOfTypeReached(nodeTypeDescription);
<<<<<<< HEAD
		const nodeData = resolveNodeData(node, nodeTypeDescription, options);
=======

		const nodeData = resolveNodeData(node, nodeTypeDescription, {
			viewport: options.viewport,
		});
>>>>>>> bf5551d7
		if (!nodeData) {
			throw new Error(i18n.baseText('nodeViewV2.showError.failedToCreateNode'));
		}

		workflowsStore.addNode(nodeData);

		if (options.trackHistory) {
			historyStore.pushCommandToUndo(new AddNodeCommand(nodeData, Date.now()));
		}

		if (!options.isAutoAdd) {
			createConnectionToLastInteractedWithNode(nodeData, options);
		}

		void nextTick(() => {
			if (!options.keepPristine) {
				uiStore.stateIsDirty = true;
			}

			workflowsStore.setNodePristine(nodeData.name, true);
			nodeHelpers.matchCredentials(nodeData);
			nodeHelpers.updateNodeParameterIssues(nodeData);
			nodeHelpers.updateNodeCredentialIssues(nodeData);
			nodeHelpers.updateNodeInputIssues(nodeData);

			if (options.telemetry) {
				trackAddNode(nodeData, options);
			}

			if (nodeData.type !== STICKY_NODE_TYPE) {
				void externalHooks.run('nodeView.addNodeButton', { nodeTypeName: nodeData.type });

				if (options.openNDV && !preventOpeningNDV) {
					ndvStore.setActiveNodeName(nodeData.name);
				}
			}
		});

		return nodeData;
	}

	async function revertAddNode(nodeName: string) {
		const node = workflowsStore.getNodeByName(nodeName);
		if (!node) {
			return;
		}

		deleteNode(node.id);
	}

	function createConnectionToLastInteractedWithNode(node: INodeUi, options: AddNodeOptions = {}) {
		const lastInteractedWithNode = uiStore.lastInteractedWithNode;
		if (!lastInteractedWithNode) {
			return;
		}

		const lastInteractedWithNodeId = lastInteractedWithNode.id;
		const lastInteractedWithNodeConnection = uiStore.lastInteractedWithNodeConnection;
		const lastInteractedWithNodeHandle = uiStore.lastInteractedWithNodeHandle;
		debugger;
		// If we have a specific endpoint to connect to
		if (lastInteractedWithNodeHandle) {
			const { type: connectionType, mode } = parseCanvasConnectionHandleString(
				lastInteractedWithNodeHandle,
			);

			const nodeId = node.id;
			const nodeHandle = createCanvasConnectionHandleString({
				mode: CanvasConnectionMode.Input,
				type: connectionType,
				index: 0,
			});

			if (mode === CanvasConnectionMode.Input) {
				createConnection({
					source: nodeId,
					sourceHandle: nodeHandle,
					target: lastInteractedWithNodeId,
					targetHandle: lastInteractedWithNodeHandle,
				});
			} else {
				createConnection({
					source: lastInteractedWithNodeId,
					sourceHandle: lastInteractedWithNodeHandle,
					target: nodeId,
					targetHandle: nodeHandle,
				});
			}
		} else {
			// If a node is last selected then connect between the active and its child ones
			// Connect active node to the newly created one
			createConnection({
				source: lastInteractedWithNodeId,
				sourceHandle: createCanvasConnectionHandleString({
					mode: CanvasConnectionMode.Output,
					type: NodeConnectionTypes.Main,
					index: 0,
				}),
				target: node.id,
				targetHandle: createCanvasConnectionHandleString({
					mode: CanvasConnectionMode.Input,
					type: NodeConnectionTypes.Main,
					index: 0,
				}),
			});
		}

		if (lastInteractedWithNodeConnection) {
			deleteConnection(lastInteractedWithNodeConnection, { trackHistory: options.trackHistory });

			const targetNode = workflowsStore.getNodeById(lastInteractedWithNodeConnection.target);
			if (targetNode) {
				createConnection({
					source: node.id,
					sourceHandle: createCanvasConnectionHandleString({
						mode: CanvasConnectionMode.Input,
						type: NodeConnectionTypes.Main,
						index: 0,
					}),
					target: lastInteractedWithNodeConnection.target,
					targetHandle: lastInteractedWithNodeConnection.targetHandle,
				});
			}
		}
	}

	function trackAddNode(nodeData: INodeUi, options: AddNodeOptions) {
		switch (nodeData.type) {
			case STICKY_NODE_TYPE:
				trackAddStickyNoteNode();
				break;
			default:
				trackAddDefaultNode(nodeData, options);
		}
	}

	function trackAddStickyNoteNode() {
		telemetry.track('User inserted workflow note', {
			workflow_id: workflowsStore.workflowId,
		});
	}

	function trackAddDefaultNode(nodeData: INodeUi, options: AddNodeOptions) {
		nodeCreatorStore.onNodeAddedToCanvas({
			node_id: nodeData.id,
			node_type: nodeData.type,
			node_version: nodeData.typeVersion,
			is_auto_add: options.isAutoAdd,
			workflow_id: workflowsStore.workflowId,
			drag_and_drop: options.dragAndDrop,
			input_node_type: uiStore.lastInteractedWithNode
				? uiStore.lastInteractedWithNode.type
				: undefined,
		});
	}

	/**
	 * Resolves the data for a new node
	 */
	function resolveNodeData(
		node: AddNodeDataWithTypeVersion,
		nodeTypeDescription: INodeTypeDescription,
<<<<<<< HEAD
		{ forcePosition = false } = {},
=======
		options: { viewport?: ViewportBoundaries } = {},
>>>>>>> bf5551d7
	) {
		const id = node.id ?? nodeHelpers.assignNodeId(node as INodeUi);
		const name = node.name ?? (nodeTypeDescription.defaults.name as string);
		const type = nodeTypeDescription.name;
		const typeVersion = node.typeVersion;
<<<<<<< HEAD
		const position =
			node.position && forcePosition
				? node.position
				: resolveNodePosition(node as INodeUi, nodeTypeDescription);
=======
		const position = resolveNodePosition(node as INodeUi, nodeTypeDescription, {
			viewport: options.viewport,
		});
>>>>>>> bf5551d7
		const disabled = node.disabled ?? false;
		const parameters = node.parameters ?? {};

		const nodeData: INodeUi = {
			...node,
			id,
			name,
			type,
			typeVersion,
			position,
			disabled,
			parameters,
		};

		resolveNodeName(nodeData);
		resolveNodeParameters(nodeData, nodeTypeDescription);
		resolveNodeWebhook(nodeData, nodeTypeDescription);

		return nodeData;
	}

	async function loadNodeTypesProperties(
		nodes: Array<Pick<INodeUi, 'type' | 'typeVersion'>>,
	): Promise<void> {
		const allNodeTypeDescriptions: INodeTypeDescription[] = nodeTypesStore.allNodeTypes;

		const nodesToBeFetched: INodeTypeNameVersion[] = [];
		allNodeTypeDescriptions.forEach((nodeTypeDescription) => {
			const nodeVersions = Array.isArray(nodeTypeDescription.version)
				? nodeTypeDescription.version
				: [nodeTypeDescription.version];
			if (
				!!nodes.find(
					(n) => n.type === nodeTypeDescription.name && nodeVersions.includes(n.typeVersion),
				) &&
				!nodeTypeDescription.hasOwnProperty('properties')
			) {
				nodesToBeFetched.push({
					name: nodeTypeDescription.name,
					version: Array.isArray(nodeTypeDescription.version)
						? nodeTypeDescription.version.slice(-1)[0]
						: nodeTypeDescription.version,
				});
			}
		});

		if (nodesToBeFetched.length > 0) {
			// Only call API if node information is actually missing
			await nodeTypesStore.getNodesInformation(nodesToBeFetched);
		}
	}

	function resolveNodeVersion(nodeTypeDescription: INodeTypeDescription) {
		let nodeVersion = nodeTypeDescription.defaultVersion;

		if (typeof nodeVersion === 'undefined') {
			nodeVersion = Array.isArray(nodeTypeDescription.version)
				? nodeTypeDescription.version.slice(-1)[0]
				: nodeTypeDescription.version;
		}

		return nodeVersion;
	}

	function resolveNodeParameters(node: INodeUi, nodeTypeDescription: INodeTypeDescription) {
		const nodeParameters = NodeHelpers.getNodeParameters(
			nodeTypeDescription?.properties ?? [],
			node.parameters,
			true,
			false,
			node,
			nodeTypeDescription,
		);

		node.parameters = nodeParameters ?? {};
	}

	function resolveNodePosition(
		node: Omit<INodeUi, 'position'> & { position?: INodeUi['position'] },
		nodeTypeDescription: INodeTypeDescription,
		options: { viewport?: ViewportBoundaries } = {},
	) {
		// Available when
		// - clicking the plus button of a node handle
		// - dragging an edge / connection of a node handle
		// - selecting a node, adding a node via the node creator
		const lastInteractedWithNode = uiStore.lastInteractedWithNode;
		// Available when clicking the plus button of a node edge / connection
		const lastInteractedWithNodeConnection = uiStore.lastInteractedWithNodeConnection;
		// Available when dragging an edge / connection from a node
		const lastInteractedWithNodeHandle = uiStore.lastInteractedWithNodeHandle;

		const { type: connectionType, index: connectionIndex } = parseCanvasConnectionHandleString(
			lastInteractedWithNodeHandle ?? lastInteractedWithNodeConnection?.sourceHandle ?? '',
		);

		const nodeSize =
			connectionType === NodeConnectionTypes.Main ? DEFAULT_NODE_SIZE : CONFIGURATION_NODE_SIZE;
		let pushOffsets: XYPosition = [nodeSize[0] / 2, nodeSize[1] / 2];

		let position: XYPosition | undefined = node.position;
		if (position) {
			return NodeViewUtils.getNewNodePosition(workflowsStore.allNodes, position, {
				offset: pushOffsets,
				size: nodeSize,
				viewport: options.viewport,
				normalize: false,
			});
		}

		if (lastInteractedWithNode) {
			const lastInteractedWithNodeTypeDescription = nodeTypesStore.getNodeType(
				lastInteractedWithNode.type,
				lastInteractedWithNode.typeVersion,
			);
			const lastInteractedWithNodeObject = editableWorkflowObject.value.getNode(
				lastInteractedWithNode.name,
			);

			const newNodeInsertPosition = uiStore.lastCancelledConnectionPosition;
			if (newNodeInsertPosition) {
				// When pulling / cancelling a connection.
				// The new node should be placed at the same position as the mouse up event,
				// designated by the `newNodeInsertPosition` value.

				const xOffset = connectionType === NodeConnectionTypes.Main ? 0 : -nodeSize[0] / 2;
				const yOffset = connectionType === NodeConnectionTypes.Main ? -nodeSize[1] / 2 : 0;

				position = [newNodeInsertPosition[0] + xOffset, newNodeInsertPosition[1] + yOffset];

				uiStore.lastCancelledConnectionPosition = undefined;
			} else if (lastInteractedWithNodeTypeDescription && lastInteractedWithNodeObject) {
				// When
				// - clicking the plus button of a node handle
				// - clicking the plus button of a node edge / connection
				// - selecting a node, adding a node via the node creator

				const lastInteractedWithNodeInputs = NodeHelpers.getNodeInputs(
					editableWorkflowObject.value,
					lastInteractedWithNodeObject,
					lastInteractedWithNodeTypeDescription,
				);
				const lastInteractedWithNodeInputTypes = NodeHelpers.getConnectionTypes(
					lastInteractedWithNodeInputs,
				);

				const lastInteractedWithNodeScopedInputTypes = (
					lastInteractedWithNodeInputTypes || []
				).filter((input) => input !== NodeConnectionTypes.Main);

				const lastInteractedWithNodeOutputs = NodeHelpers.getNodeOutputs(
					editableWorkflowObject.value,
					lastInteractedWithNodeObject,
					lastInteractedWithNodeTypeDescription,
				);
				const lastInteractedWithNodeOutputTypes = NodeHelpers.getConnectionTypes(
					lastInteractedWithNodeOutputs,
				);

				const lastInteractedWithNodeMainOutputs = lastInteractedWithNodeOutputTypes.filter(
					(output) => output === NodeConnectionTypes.Main,
				);

				let yOffset = 0;
				if (lastInteractedWithNodeConnection) {
					// When clicking the plus button of a node edge / connection
					// Compute the y offset for the new node based on the number of main outputs of the source node
					// and shift the downstream nodes accordingly

					shiftDownstreamNodesPosition(lastInteractedWithNode.name, PUSH_NODES_OFFSET, {
						trackHistory: true,
					});
				}

				if (lastInteractedWithNodeMainOutputs.length > 1) {
					const yOffsetValues = generateOffsets(
						lastInteractedWithNodeMainOutputs.length,
						NodeViewUtils.NODE_SIZE,
						NodeViewUtils.GRID_SIZE,
					);

					yOffset = yOffsetValues[connectionIndex];
				}

				let outputs: Array<NodeConnectionType | INodeOutputConfiguration> = [];
				try {
					// It fails when the outputs are an expression. As those nodes have
					// normally no outputs by default and the only reason we need the
					// outputs here is to calculate the position, it is fine to assume
					// that they have no outputs and are so treated as a regular node
					// with only "main" outputs.
					outputs = NodeHelpers.getNodeOutputs(
						editableWorkflowObject.value,
						node as INode,
						nodeTypeDescription,
					);
				} catch (e) {}
				const outputTypes = NodeHelpers.getConnectionTypes(outputs);

				pushOffsets = [100, 0];

				if (
					outputTypes.length > 0 &&
					outputTypes.every((outputName) => outputName !== NodeConnectionTypes.Main)
				) {
					// When the added node has only non-main outputs (configuration nodes)
					// We want to place the new node directly below the last interacted with node.

					const scopedConnectionIndex = lastInteractedWithNodeScopedInputTypes.findIndex(
						(inputType) => outputs[0] === inputType,
					);

					const lastInteractedWithNodeWidthDivisions = Math.max(
						lastInteractedWithNodeScopedInputTypes.length + 1,
						1,
					);

					position = [
						lastInteractedWithNode.position[0] +
							(CONFIGURABLE_NODE_SIZE[0] / lastInteractedWithNodeWidthDivisions) *
								(scopedConnectionIndex + 1) -
							nodeSize[0] / 2,
						lastInteractedWithNode.position[1] + PUSH_NODES_OFFSET,
					];
				} else {
					// When the node has only main outputs, mixed outputs, or no outputs at all
					// We want to place the new node directly to the right of the last interacted with node.

					let pushOffset = PUSH_NODES_OFFSET;
					if (
						!!lastInteractedWithNodeInputTypes.find((input) => input !== NodeConnectionTypes.Main)
					) {
						// If the node has scoped inputs, push it down a bit more
						pushOffset += 140;
					}

					// If a node is active then add the new node directly after the current one
					position = [
						lastInteractedWithNode.position[0] + pushOffset,
						lastInteractedWithNode.position[1] + yOffset,
					];
				}
			}
		}

		if (!position) {
			if (nodeTypesStore.isTriggerNode(node.type) && triggerNodes.value.length === 0) {
				// When added node is a trigger, and it's the first one added to the canvas
				// we place it at root to replace the canvas add button

				position = [0, 0];
			} else {
				// When no position is set, we place the node at the last clicked position

				position = lastClickPosition.value;
			}
		}

		return NodeViewUtils.getNewNodePosition(workflowsStore.allNodes, position, {
			offset: pushOffsets,
			size: nodeSize,
			viewport: options.viewport,
		});
	}

	function resolveNodeName(node: INodeUi) {
		const localizedName = i18n.localizeNodeName(node.name, node.type);

		node.name = uniqueNodeName(localizedName);
	}

	function resolveNodeWebhook(node: INodeUi, nodeTypeDescription: INodeTypeDescription) {
		if (nodeTypeDescription.webhooks?.length && !node.webhookId) {
			nodeHelpers.assignWebhookId(node);
		}

		// if it's a webhook and the path is empty set the UUID as the default path
		if (
			[WEBHOOK_NODE_TYPE, FORM_TRIGGER_NODE_TYPE, MCP_TRIGGER_NODE_TYPE].includes(node.type) &&
			node.parameters.path === ''
		) {
			node.parameters.path = node.webhookId as string;
		}
	}

	/**
	 * Moves all downstream nodes of a node
	 */
	function shiftDownstreamNodesPosition(
		sourceNodeName: string,
		margin: number,
		{ trackHistory = false }: { trackHistory?: boolean },
	) {
		const sourceNode = workflowsStore.nodesByName[sourceNodeName];
		const checkNodes = workflowHelpers.getConnectedNodes(
			'downstream',
			editableWorkflowObject.value,
			sourceNodeName,
		);
		for (const nodeName of checkNodes) {
			const node = workflowsStore.nodesByName[nodeName];
			if (node.position[0] < sourceNode.position[0]) {
				continue;
			}

			updateNodePosition(
				node.id,
				{
					x: node.position[0] + margin,
					y: node.position[1],
				},
				{ trackHistory },
			);
		}
	}

	/**
	 * Connection operations
	 */

	function createConnection(
		connection: Connection,
		{ trackHistory = false, keepPristine = false } = {},
	) {
		const sourceNode = workflowsStore.getNodeById(connection.source);
		const targetNode = workflowsStore.getNodeById(connection.target);
		if (!sourceNode || !targetNode) {
			return;
		}

		if (trackHistory) {
			historyStore.pushCommandToUndo(
				new AddConnectionCommand(
					mapCanvasConnectionToLegacyConnection(sourceNode, targetNode, connection),
					Date.now(),
				),
			);
		}

		const mappedConnection = mapCanvasConnectionToLegacyConnection(
			sourceNode,
			targetNode,
			connection,
		);

		if (!isConnectionAllowed(sourceNode, targetNode, mappedConnection[0], mappedConnection[1])) {
			return;
		}

		workflowsStore.addConnection({
			connection: mappedConnection,
		});

		void nextTick(() => {
			nodeHelpers.updateNodeInputIssues(sourceNode);
			nodeHelpers.updateNodeInputIssues(targetNode);
		});

		if (!keepPristine) {
			uiStore.stateIsDirty = true;
		}
	}

	function revertCreateConnection(connection: [IConnection, IConnection]) {
		const sourceNodeName = connection[0].node;
		const sourceNode = workflowsStore.getNodeByName(sourceNodeName);
		const targetNodeName = connection[1].node;
		const targetNode = workflowsStore.getNodeByName(targetNodeName);

		if (!sourceNode || !targetNode) {
			return;
		}

		deleteConnection(mapLegacyConnectionToCanvasConnection(sourceNode, targetNode, connection));
	}

	function deleteConnectionsByNodeId(
		targetNodeId: string,
		{ trackHistory = false, trackBulk = true } = {},
	) {
		const targetNode = workflowsStore.getNodeById(targetNodeId);
		if (!targetNode) {
			return;
		}

		if (trackHistory && trackBulk) {
			historyStore.startRecordingUndo();
		}

		const connections = workflowsStore.workflow.connections;
		for (const nodeName of Object.keys(connections)) {
			const node = workflowsStore.getNodeByName(nodeName);
			if (!node) {
				continue;
			}

			for (const type of Object.keys(connections[nodeName])) {
				for (const index of Object.keys(connections[nodeName][type])) {
					const connectionsToDelete = connections[nodeName][type][parseInt(index, 10)] ?? [];
					for (const connectionIndex of Object.keys(connectionsToDelete)) {
						const connectionData = connectionsToDelete[parseInt(connectionIndex, 10)];
						if (!connectionData) {
							continue;
						}

						const connectionDataNode = workflowsStore.getNodeByName(connectionData.node);
						if (
							connectionDataNode &&
							(connectionDataNode.id === targetNode.id || node.name === targetNode.name)
						) {
							deleteConnection(
								{
									source: node.id,
									sourceHandle: createCanvasConnectionHandleString({
										mode: CanvasConnectionMode.Output,
										type: type as NodeConnectionType,
										index: parseInt(index, 10),
									}),
									target: connectionDataNode.id,
									targetHandle: createCanvasConnectionHandleString({
										mode: CanvasConnectionMode.Input,
										type: connectionData.type as NodeConnectionType,
										index: connectionData.index,
									}),
								},
								{ trackHistory, trackBulk: false },
							);
						}
					}
				}
			}
		}

		delete workflowsStore.workflow.connections[targetNode.name];

		if (trackHistory && trackBulk) {
			historyStore.stopRecordingUndo();
		}
	}

	function deleteConnection(
		connection: Connection,
		{ trackHistory = false, trackBulk = true } = {},
	) {
		const sourceNode = workflowsStore.getNodeById(connection.source);
		const targetNode = workflowsStore.getNodeById(connection.target);
		if (!sourceNode || !targetNode) {
			return;
		}

		const mappedConnection = mapCanvasConnectionToLegacyConnection(
			sourceNode,
			targetNode,
			connection,
		);

		if (trackHistory && trackBulk) {
			historyStore.startRecordingUndo();
		}

		workflowsStore.removeConnection({
			connection: mappedConnection,
		});

		if (trackHistory) {
			historyStore.pushCommandToUndo(new RemoveConnectionCommand(mappedConnection, Date.now()));

			if (trackBulk) {
				historyStore.stopRecordingUndo();
			}
		}
	}

	function revertDeleteConnection(connection: [IConnection, IConnection]) {
		workflowsStore.addConnection({
			connection,
		});
	}

	function revalidateNodeConnections(id: string, connectionMode: CanvasConnectionMode) {
		const node = workflowsStore.getNodeById(id);
		const isInput = connectionMode === CanvasConnectionMode.Input;
		if (!node) {
			return;
		}

		const nodeType = nodeTypesStore.getNodeType(node.type, node.typeVersion);
		if (!nodeType) {
			return;
		}

		const connections = mapLegacyConnectionsToCanvasConnections(
			workflowsStore.workflow.connections,
			workflowsStore.workflow.nodes,
		);

		connections.forEach((connection) => {
			const isRelevantConnection = isInput ? connection.target === id : connection.source === id;

			if (isRelevantConnection) {
				const otherNodeId = isInput ? connection.source : connection.target;

				const otherNode = workflowsStore.getNodeById(otherNodeId);
				if (!otherNode || !connection.data) {
					return;
				}

				const [firstNode, secondNode] = isInput ? [otherNode, node] : [node, otherNode];

				if (
					!isConnectionAllowed(
						firstNode,
						secondNode,
						connection.data.source,
						connection.data.target,
					)
				) {
					void nextTick(() => deleteConnection(connection));
				}
			}
		});
	}

	function revalidateNodeInputConnections(id: string) {
		return revalidateNodeConnections(id, CanvasConnectionMode.Input);
	}

	function revalidateNodeOutputConnections(id: string) {
		return revalidateNodeConnections(id, CanvasConnectionMode.Output);
	}

	function isConnectionAllowed(
		sourceNode: INodeUi,
		targetNode: INodeUi,
		sourceConnection: IConnection | CanvasConnectionPort,
		targetConnection: IConnection | CanvasConnectionPort,
	): boolean {
		const blocklist = [STICKY_NODE_TYPE];

		if (sourceConnection.type !== targetConnection.type) {
			return false;
		}

		if (blocklist.includes(sourceNode.type) || blocklist.includes(targetNode.type)) {
			return false;
		}

		const sourceNodeType = nodeTypesStore.getNodeType(sourceNode.type, sourceNode.typeVersion);
		const sourceWorkflowNode = editableWorkflowObject.value.getNode(sourceNode.name);
		if (!sourceWorkflowNode) {
			return false;
		}

		let sourceNodeOutputs: Array<NodeConnectionType | INodeOutputConfiguration> = [];
		if (sourceNodeType) {
			sourceNodeOutputs =
				NodeHelpers.getNodeOutputs(
					editableWorkflowObject.value,
					sourceWorkflowNode,
					sourceNodeType,
				) || [];
		}

		const sourceNodeHasOutputConnectionOfType = !!sourceNodeOutputs.find((output) => {
			const outputType = typeof output === 'string' ? output : output.type;
			return outputType === sourceConnection.type;
		});

		const sourceNodeHasOutputConnectionPortOfType =
			sourceConnection.index < sourceNodeOutputs.length;

		if (!sourceNodeHasOutputConnectionOfType || !sourceNodeHasOutputConnectionPortOfType) {
			return false;
		}

		const targetNodeType = nodeTypesStore.getNodeType(targetNode.type, targetNode.typeVersion);
		const targetWorkflowNode = editableWorkflowObject.value.getNode(targetNode.name);
		if (!targetWorkflowNode) {
			return false;
		}

		let targetNodeInputs: Array<NodeConnectionType | INodeInputConfiguration> = [];
		if (targetNodeType) {
			targetNodeInputs =
				NodeHelpers.getNodeInputs(
					editableWorkflowObject.value,
					targetWorkflowNode,
					targetNodeType,
				) || [];
		}

		const targetNodeHasInputConnectionOfType = !!targetNodeInputs.find((input) => {
			const inputType = typeof input === 'string' ? input : input.type;
			if (inputType !== targetConnection.type) return false;

			const filter = typeof input === 'object' && 'filter' in input ? input.filter : undefined;
			if (filter?.nodes.length && !filter.nodes.includes(sourceNode.type)) {
				toast.showToast({
					title: i18n.baseText('nodeView.showError.nodeNodeCompatible.title'),
					message: i18n.baseText('nodeView.showError.nodeNodeCompatible.message', {
						interpolate: { sourceNodeName: sourceNode.name, targetNodeName: targetNode.name },
					}),
					type: 'error',
					duration: 5000,
				});

				return false;
			}

			return true;
		});

		const targetNodeHasInputConnectionPortOfType = targetConnection.index < targetNodeInputs.length;

		return targetNodeHasInputConnectionOfType && targetNodeHasInputConnectionPortOfType;
	}

	async function addConnections(
		connections: CanvasConnectionCreateData[] | CanvasConnection[],
		{ trackBulk = true, trackHistory = false, keepPristine = false } = {},
	) {
		await nextTick(); // Connection creation relies on the nodes being already added to the store

		if (trackBulk && trackHistory) {
			historyStore.startRecordingUndo();
		}

		for (const connection of connections) {
			createConnection(connection, { trackHistory, keepPristine });
		}

		if (trackBulk && trackHistory) {
			historyStore.stopRecordingUndo();
		}

		if (!keepPristine) {
			uiStore.stateIsDirty = true;
		}
	}

	/**
	 * Workspace operations
	 */

	function resetWorkspace() {
		// Reset node creator
		nodeCreatorStore.setNodeCreatorState({ createNodeActive: false });
		nodeCreatorStore.setShowScrim(false);

		// Make sure that if there is a waiting test-webhook, it gets removed
		if (workflowsStore.executionWaitingForWebhook) {
			try {
				void workflowsStore.removeTestWebhook(workflowsStore.workflowId);
			} catch (error) {}
		}

		// Reset editable workflow state
		workflowsStore.resetWorkflow();
		workflowsStore.resetState();
		workflowsStore.currentWorkflowExecutions = [];
		workflowsStore.setActiveExecutionId(undefined);

		// Reset actions
		uiStore.resetLastInteractedWith();
		uiStore.stateIsDirty = false;

		// Reset executions
		executionsStore.activeExecution = null;

		// Reset credentials updates
		nodeHelpers.credentialsUpdated.value = false;
	}

	function initializeWorkspace(data: IWorkflowDb) {
		workflowHelpers.initState(data);

		data.nodes.forEach((node) => {
			const nodeTypeDescription = requireNodeTypeDescription(node.type, node.typeVersion);
			nodeHelpers.matchCredentials(node);
			resolveNodeParameters(node, nodeTypeDescription);
			resolveNodeWebhook(node, nodeTypeDescription);
		});

		workflowsStore.setNodes(data.nodes);
		workflowsStore.setConnections(data.connections);
	}

	/**
	 * Import operations
	 */

	function removeUnknownCredentials(workflow: IWorkflowDataUpdate) {
		if (!workflow?.nodes) return;

		for (const node of workflow.nodes) {
			if (!node.credentials) continue;

			for (const [name, credential] of Object.entries(node.credentials)) {
				if (typeof credential === 'string' || credential.id === null) continue;

				if (!credentialsStore.getCredentialById(credential.id)) {
					delete node.credentials[name];
				}
			}
		}
	}

	async function addImportedNodesToWorkflow(
		data: IWorkflowDataUpdate,
		{ trackBulk = true, trackHistory = false, viewport = DEFAULT_VIEWPORT_BOUNDARIES } = {},
	): Promise<IWorkflowDataUpdate> {
		// Because nodes with the same name maybe already exist, it could
		// be needed that they have to be renamed. Also could it be possible
		// that nodes are not allowed to be created because they have a create
		// limit set. So we would then link the new nodes with the already existing ones.
		// In this object all that nodes get saved in the format:
		//   old-name -> new-name
		const nodeNameTable: {
			[key: string]: string;
		} = {};
		const newNodeNames = new Set<string>((data.nodes ?? []).map((node) => node.name));

		if (!data.nodes) {
			// No nodes to add
			throw new Error(i18n.baseText('nodeView.noNodesGivenToAdd'));
		}

		// Get how many of the nodes of the types which have
		// a max limit set already exist
		const nodeTypesCount = workflowHelpers.getNodeTypesMaxCount();

		let oldName: string;
		let newName: string;
		const createNodes: INode[] = [];

		await nodeHelpers.loadNodesProperties(
			data.nodes.map((node) => ({ name: node.type, version: node.typeVersion })),
		);

		data.nodes.forEach((node) => {
			if (nodeTypesCount[node.type] !== undefined) {
				if (nodeTypesCount[node.type].exist >= nodeTypesCount[node.type].max) {
					// Node is not allowed to be created so
					// do not add it to the create list but
					// add the name of the existing node
					// that this one gets linked up instead.
					nodeNameTable[node.name] = nodeTypesCount[node.type].nodeNames[0];
					return;
				} else {
					// Node can be created but increment the
					// counter in case multiple ones are
					// supposed to be created
					nodeTypesCount[node.type].exist += 1;
				}
			}

			oldName = node.name;

			const localized = i18n.localizeNodeName(node.name, node.type);

			newNodeNames.delete(oldName);
			newName = uniqueNodeName(localized, Array.from(newNodeNames));
			newNodeNames.add(newName);

			nodeNameTable[oldName] = newName;

			createNodes.push(node);
		});

		// Get only the connections of the nodes that get created
		const newConnections: IConnections = {};
		const currentConnections = data.connections ?? {};
		const createNodeNames = createNodes.map((node) => node.name);
		let sourceNode, type, sourceIndex, connectionIndex, connectionData;
		for (sourceNode of Object.keys(currentConnections)) {
			if (!createNodeNames.includes(sourceNode)) {
				// Node does not get created so skip output connections
				continue;
			}

			const connection: INodeConnections = {};

			for (type of Object.keys(currentConnections[sourceNode])) {
				connection[type] = [];
				for (
					sourceIndex = 0;
					sourceIndex < currentConnections[sourceNode][type].length;
					sourceIndex++
				) {
					const nodeSourceConnections = [];
					const connectionsToCheck = currentConnections[sourceNode][type][sourceIndex];
					if (connectionsToCheck) {
						for (
							connectionIndex = 0;
							connectionIndex < connectionsToCheck.length;
							connectionIndex++
						) {
							connectionData = connectionsToCheck[connectionIndex];
							if (!createNodeNames.includes(connectionData.node)) {
								// Node does not get created so skip input connection
								continue;
							}

							nodeSourceConnections.push(connectionData);
							// Add connection
						}
					}
					connection[type].push(nodeSourceConnections);
				}
			}

			newConnections[sourceNode] = connection;
		}

		// Create a workflow with the new nodes and connections that we can use
		// the rename method
		const tempWorkflow: Workflow = workflowsStore.getWorkflow(createNodes, newConnections);

		// Rename all the nodes of which the name changed
		for (oldName in nodeNameTable) {
			if (oldName === nodeNameTable[oldName]) {
				// Name did not change so skip
				continue;
			}
			tempWorkflow.renameNode(oldName, nodeNameTable[oldName]);
		}

		if (data.pinData) {
			let pinDataSuccess = true;
			for (const nodeName of Object.keys(data.pinData)) {
				// Pin data limit reached
				if (!pinDataSuccess) {
					toast.showError(
						new Error(i18n.baseText('ndv.pinData.error.tooLarge.description')),
						i18n.baseText('ndv.pinData.error.tooLarge.title'),
					);
					continue;
				}

				const node = tempWorkflow.nodes[nodeNameTable[nodeName]];
				try {
					const pinnedDataForNode = usePinnedData(node);
					pinnedDataForNode.setData(data.pinData[nodeName], 'add-nodes');
					pinDataSuccess = true;
				} catch (error) {
					pinDataSuccess = false;
					console.error(error);
				}
			}
		}

		// Add the nodes with the changed node names, expressions and connections
		if (trackBulk && trackHistory) {
			historyStore.startRecordingUndo();
		}

		await addNodes(Object.values(tempWorkflow.nodes), {
			trackBulk: false,
			trackHistory,
			viewport,
		});
		await addConnections(
			mapLegacyConnectionsToCanvasConnections(
				tempWorkflow.connectionsBySourceNode,
				Object.values(tempWorkflow.nodes),
			),
			{ trackBulk: false, trackHistory },
		);

		if (trackBulk && trackHistory) {
			historyStore.stopRecordingUndo();
		}

		uiStore.stateIsDirty = true;

		return {
			nodes: Object.values(tempWorkflow.nodes),
			connections: tempWorkflow.connectionsBySourceNode,
		};
	}

	async function importWorkflowData(
		workflowData: IWorkflowDataUpdate,
		source: string,
		{
			importTags = true,
			trackBulk = true,
			trackHistory = true,
			viewport,
		}: {
			importTags?: boolean;
			trackBulk?: boolean;
			trackHistory?: boolean;
			viewport?: ViewportBoundaries;
		} = {},
	): Promise<IWorkflowDataUpdate> {
		uiStore.resetLastInteractedWith();

		// If it is JSON check if it looks on the first look like data we can use
		if (!workflowData.hasOwnProperty('nodes') || !workflowData.hasOwnProperty('connections')) {
			return {};
		}

		try {
			const nodeIdMap: { [prev: string]: string } = {};
			if (workflowData.nodes) {
				const nodeNames = new Set(workflowData.nodes.map((node) => node.name));
				workflowData.nodes.forEach((node: INode) => {
					// Provide a new name for nodes that don't have one
					if (!node.name) {
						const nodeType = nodeTypesStore.getNodeType(node.type);
						const newName = uniqueNodeName(
							nodeType?.displayName ?? node.type,
							Array.from(nodeNames),
						);
						node.name = newName;
						nodeNames.add(newName);
					}

					// Generate new webhookId if workflow already contains a node with the same webhookId
					if (node.webhookId && UPDATE_WEBHOOK_ID_NODE_TYPES.includes(node.type)) {
						const isDuplicate = Object.values(workflowHelpers.getCurrentWorkflow().nodes).some(
							(n) => n.webhookId === node.webhookId,
						);
						if (isDuplicate) {
							nodeHelpers.assignWebhookId(node);

							if (node.parameters.path) {
								node.parameters.path = node.webhookId;
							} else if ((node.parameters.options as IDataObject).path) {
								(node.parameters.options as IDataObject).path = node.webhookId;
							}
						}
					}

					// Set all new ids when pasting/importing workflows
					if (node.id) {
						const previousId = node.id;
						const newId = nodeHelpers.assignNodeId(node);
						nodeIdMap[newId] = previousId;
					} else {
						nodeHelpers.assignNodeId(node);
					}
				});
			}

			removeUnknownCredentials(workflowData);

			const nodeGraph = JSON.stringify(
				TelemetryHelpers.generateNodesGraph(
					workflowData as IWorkflowBase,
					workflowHelpers.getNodeTypes(),
					{
						nodeIdMap,
						sourceInstanceId:
							workflowData.meta && workflowData.meta.instanceId !== rootStore.instanceId
								? workflowData.meta.instanceId
								: '',
						isCloudDeployment: settingsStore.isCloudDeployment,
					},
				).nodeGraph,
			);

			if (source === 'paste') {
				telemetry.track('User pasted nodes', {
					workflow_id: workflowsStore.workflowId,
					node_graph_string: nodeGraph,
				});
			} else if (source === 'duplicate') {
				telemetry.track('User duplicated nodes', {
					workflow_id: workflowsStore.workflowId,
					node_graph_string: nodeGraph,
				});
			} else {
				telemetry.track('User imported workflow', {
					source,
					workflow_id: workflowsStore.workflowId,
					node_graph_string: nodeGraph,
				});
			}

			// Fix the node position as it could be totally offscreen
			// and the pasted nodes would so not be directly visible to
			// the user
			workflowHelpers.updateNodePositions(
				workflowData,
				NodeViewUtils.getNewNodePosition(editableWorkflow.value.nodes, lastClickPosition.value, {
					...(workflowData.nodes && workflowData.nodes.length > 1
						? { size: getNodesGroupSize(workflowData.nodes) }
						: {}),
					viewport,
				}),
			);

			await addImportedNodesToWorkflow(workflowData, {
				trackBulk,
				trackHistory,
				viewport,
			});

			if (importTags && settingsStore.areTagsEnabled && Array.isArray(workflowData.tags)) {
				await importWorkflowTags(workflowData);
			}

			return workflowData;
		} catch (error) {
			toast.showError(error, i18n.baseText('nodeView.showError.importWorkflowData.title'));
			return {};
		}
	}

	async function importWorkflowTags(workflowData: IWorkflowDataUpdate) {
		const allTags = await tagsStore.fetchAll();
		const tagNames = new Set(allTags.map((tag) => tag.name));

		const workflowTags = workflowData.tags as ITag[];
		const notFound = workflowTags.filter((tag) => !tagNames.has(tag.name));

		const creatingTagPromises: Array<Promise<ITag>> = [];
		for (const tag of notFound) {
			const creationPromise = tagsStore.create(tag.name).then((newTag: ITag) => {
				allTags.push(newTag);
				return newTag;
			});

			creatingTagPromises.push(creationPromise);
		}

		await Promise.all(creatingTagPromises);

		const tagIds = workflowTags.reduce((accu: string[], imported: ITag) => {
			const tag = allTags.find((t) => t.name === imported.name);
			if (tag) {
				accu.push(tag.id);
			}

			return accu;
		}, []);

		workflowsStore.addWorkflowTagIds(tagIds);
	}

	async function fetchWorkflowDataFromUrl(url: string): Promise<IWorkflowDataUpdate | undefined> {
		let workflowData: IWorkflowDataUpdate;

		canvasStore.startLoading();
		try {
			workflowData = await workflowsStore.getWorkflowFromUrl(url);
		} catch (error) {
			toast.showError(error, i18n.baseText('nodeView.showError.getWorkflowDataFromUrl.title'));
			return;
		} finally {
			canvasStore.stopLoading();
		}

		return workflowData;
	}

	function getNodesToSave(nodes: INode[]): IWorkflowData {
		const data = {
			nodes: [] as INodeUi[],
			connections: {} as IConnections,
			pinData: {} as IPinData,
		} satisfies IWorkflowData;

		const exportedNodeNames = new Set<string>();

		for (const node of nodes) {
			const nodeSaveData = workflowHelpers.getNodeDataToSave(node);
			const pinDataForNode = workflowsStore.pinDataByNodeName(node.name);

			if (pinDataForNode) {
				data.pinData[node.name] = pinDataForNode;
			}

			if (
				nodeSaveData.credentials &&
				settingsStore.isEnterpriseFeatureEnabled[EnterpriseEditionFeature.Sharing]
			) {
				nodeSaveData.credentials = filterAllowedCredentials(
					nodeSaveData.credentials,
					workflowsStore.usedCredentials,
				);
			}

			data.nodes.push(nodeSaveData);
			exportedNodeNames.add(node.name);
		}

		data.connections = getConnectionsForNodes(data.nodes, exportedNodeNames);

		workflowHelpers.removeForeignCredentialsFromWorkflow(data, credentialsStore.allCredentials);

		return data;
	}

	function filterAllowedCredentials(
		credentials: INodeCredentials,
		usedCredentials: Record<string, IUsedCredential>,
	): INodeCredentials {
		return Object.fromEntries(
			Object.entries(credentials).filter(([, credential]) => {
				return (
					credential.id &&
					(!usedCredentials[credential.id] || usedCredentials[credential.id]?.currentUserHasAccess)
				);
			}),
		);
	}

	function getConnectionsForNodes(
		nodes: INodeUi[],
		includeNodeNames: Set<string>,
	): Record<string, INodeConnections> {
		const connections: Record<string, INodeConnections> = {};

		for (const node of nodes) {
			const outgoingConnections = workflowsStore.outgoingConnectionsByNodeName(node.name);
			if (!Object.keys(outgoingConnections).length) continue;

			const filteredConnections = filterConnectionsByNodes(outgoingConnections, includeNodeNames);
			if (Object.keys(filteredConnections).length) {
				connections[node.name] = filteredConnections;
			}
		}

		return connections;
	}

	function filterConnectionsByNodes(
		connections: INodeConnections,
		includeNodeNames: Set<string>,
	): INodeConnections {
		const filteredConnections: INodeConnections = {};

		for (const [type, typeConnections] of Object.entries(connections)) {
			const validConnections = typeConnections.map((sourceConnections) =>
				(sourceConnections ?? []).filter((connection) => includeNodeNames.has(connection.node)),
			);

			if (validConnections.length) {
				filteredConnections[type] = validConnections;
			}
		}

		return filteredConnections;
	}

	async function duplicateNodes(ids: string[], options: { viewport?: ViewportBoundaries } = {}) {
		const workflowData = deepCopy(getNodesToSave(workflowsStore.getNodesByIds(ids)));
		const result = await importWorkflowData(workflowData, 'duplicate', {
			viewport: options.viewport,
			importTags: false,
		});

		return result.nodes?.map((node) => node.id).filter(isPresent) ?? [];
	}

	async function copyNodes(ids: string[]) {
		const workflowData = deepCopy(getNodesToSave(workflowsStore.getNodesByIds(ids)));

		workflowData.meta = {
			...workflowData.meta,
			...workflowsStore.workflow.meta,
			instanceId: rootStore.instanceId,
		};

		await clipboard.copy(JSON.stringify(workflowData, null, 2));

		telemetry.track('User copied nodes', {
			node_types: workflowData.nodes.map((node) => node.type),
			workflow_id: workflowsStore.workflowId,
		});
	}

	async function cutNodes(ids: string[]) {
		await copyNodes(ids);
		deleteNodes(ids);
	}

	async function openExecution(executionId: string) {
		let data: IExecutionResponse | undefined;
		try {
			data = await workflowsStore.getExecution(executionId);
		} catch (error) {
			toast.showError(error, i18n.baseText('nodeView.showError.openExecution.title'));
			return;
		}

		if (data === undefined) {
			throw new Error(`Execution with id "${executionId}" could not be found!`);
		}

		if (data.status === 'error' && data.data?.resultData.error) {
			const { title, message } = getExecutionErrorToastConfiguration({
				error: data.data.resultData.error,
				lastNodeExecuted: data.data.resultData.lastNodeExecuted,
			});
			toast.showMessage({ title, message, type: 'error', duration: 0 });
		}

		initializeWorkspace(data.workflowData);

		workflowsStore.setWorkflowExecutionData(data);

		if (!['manual', 'evaluation'].includes(data.mode)) {
			workflowsStore.setWorkflowPinData({});
		}

		uiStore.stateIsDirty = false;

		return data;
	}

	function startChat(source?: 'node' | 'main') {
		if (!workflowsStore.allNodes.some(isChatNode)) {
			return;
		}

		const workflow = workflowsStore.getCurrentWorkflow();

		logsStore.toggleOpen(true);

		const payload = {
			workflow_id: workflow.id,
			button_type: source,
		};

		void externalHooks.run('nodeView.onOpenChat', payload);
		telemetry.track('User clicked chat open button', payload);

		setTimeout(() => {
			chatEventBus.emit('focusInput');
		}, 0);
	}

	async function importTemplate({
		id,
		name,
		workflow,
	}: {
		id: string | number;
		name?: string;
		workflow: IWorkflowTemplate['workflow'] | WorkflowDataWithTemplateId;
	}) {
		const convertedNodes = workflow.nodes?.map(workflowsStore.convertTemplateNodeToNodeUi);

		if (workflow.connections) {
			workflowsStore.setConnections(workflow.connections);
		}
		await addNodes(convertedNodes ?? []);
		await workflowsStore.getNewWorkflowDataAndMakeShareable(name, projectsStore.currentProjectId);
		workflowsStore.addToWorkflowMetadata({ templateId: `${id}` });
	}

	function tryToOpenSubworkflowInNewTab(nodeId: string): boolean {
		const node = workflowsStore.getNodeById(nodeId);
		if (!node) return false;
		const subWorkflowId = NodeHelpers.getSubworkflowId(node);
		if (!subWorkflowId) return false;
		window.open(`${rootStore.baseUrl}workflow/${subWorkflowId}`, '_blank');
		return true;
	}

	return {
		lastClickPosition,
		editableWorkflow,
		editableWorkflowObject,
		triggerNodes,
		requireNodeTypeDescription,
		addNodes,
		addNode,
		resolveNodePosition,
		revertAddNode,
		updateNodesPosition,
		updateNodePosition,
		tidyUp,
		revertUpdateNodePosition,
		setNodeActive,
		setNodeActiveByName,
		clearNodeActive,
		setNodeSelected,
		toggleNodesDisabled,
		revertToggleNodeDisabled,
		toggleNodesPinned,
		setNodeParameters,
		renameNode,
		revertRenameNode,
		deleteNode,
		deleteNodes,
		copyNodes,
		cutNodes,
		duplicateNodes,
		getNodesToSave,
		revertDeleteNode,
		addConnections,
		createConnection,
		revertCreateConnection,
		deleteConnection,
		revertDeleteConnection,
		deleteConnectionsByNodeId,
		revalidateNodeInputConnections,
		revalidateNodeOutputConnections,
		isConnectionAllowed,
		filterConnectionsByNodes,
		connectAdjacentNodes,
		importWorkflowData,
		fetchWorkflowDataFromUrl,
		resetWorkspace,
		initializeWorkspace,
		resolveNodeWebhook,
		openExecution,
		startChat,
		importTemplate,
<<<<<<< HEAD
		replaceNodeConnections,
=======
		tryToOpenSubworkflowInNewTab,
>>>>>>> bf5551d7
	};
}<|MERGE_RESOLUTION|>--- conflicted
+++ resolved
@@ -123,11 +123,8 @@
 	trackHistory?: boolean;
 	keepPristine?: boolean;
 	telemetry?: boolean;
-<<<<<<< HEAD
 	forcePosition?: boolean;
-=======
 	viewport?: ViewportBoundaries;
->>>>>>> bf5551d7
 };
 
 type AddNodesOptions = AddNodesBaseOptions & {
@@ -707,14 +704,10 @@
 		options: AddNodeOptions = {},
 	): INodeUi {
 		checkMaxNodesOfTypeReached(nodeTypeDescription);
-<<<<<<< HEAD
-		const nodeData = resolveNodeData(node, nodeTypeDescription, options);
-=======
 
 		const nodeData = resolveNodeData(node, nodeTypeDescription, {
 			viewport: options.viewport,
 		});
->>>>>>> bf5551d7
 		if (!nodeData) {
 			throw new Error(i18n.baseText('nodeViewV2.showError.failedToCreateNode'));
 		}
@@ -877,26 +870,18 @@
 	function resolveNodeData(
 		node: AddNodeDataWithTypeVersion,
 		nodeTypeDescription: INodeTypeDescription,
-<<<<<<< HEAD
-		{ forcePosition = false } = {},
-=======
-		options: { viewport?: ViewportBoundaries } = {},
->>>>>>> bf5551d7
+		options: { viewport?: ViewportBoundaries; forcePosition?: boolean } = {},
 	) {
 		const id = node.id ?? nodeHelpers.assignNodeId(node as INodeUi);
 		const name = node.name ?? (nodeTypeDescription.defaults.name as string);
 		const type = nodeTypeDescription.name;
 		const typeVersion = node.typeVersion;
-<<<<<<< HEAD
 		const position =
-			node.position && forcePosition
+			options.forcePosition && node.position
 				? node.position
-				: resolveNodePosition(node as INodeUi, nodeTypeDescription);
-=======
-		const position = resolveNodePosition(node as INodeUi, nodeTypeDescription, {
-			viewport: options.viewport,
-		});
->>>>>>> bf5551d7
+				: resolveNodePosition(node as INodeUi, nodeTypeDescription, {
+						viewport: options.viewport,
+					});
 		const disabled = node.disabled ?? false;
 		const parameters = node.parameters ?? {};
 
@@ -2211,10 +2196,7 @@
 		openExecution,
 		startChat,
 		importTemplate,
-<<<<<<< HEAD
 		replaceNodeConnections,
-=======
 		tryToOpenSubworkflowInNewTab,
->>>>>>> bf5551d7
 	};
 }